"""Misc. plotting routines for Cloudnet products."""

from datetime import date
import matplotlib.dates as mdates
import matplotlib.pyplot as plt
from matplotlib.colors import ListedColormap
import netCDF4
<<<<<<< HEAD
=======
import numpy as np
import numpy.ma as ma
import seaborn
from mpl_toolkits.axes_grid1 import make_axes_locatable
import cloudnetpy.products.product_tools as ptools
>>>>>>> da9afb65
from cloudnetpy import utils

# Plot range, colormap, is log plot
PARAMS = {
    'beta': [np.array((1e-8, 1e-4))*10, 'jet', True],
    'beta_raw': [np.array((1e-8, 1e-4))*1e8, 'jet', True],
    'Z': [(-40, 20), 'jet'],
    'Ze': [(-40, 20), 'jet'],
    'ldr': [(-35, -10), 'viridis'],
    'width': [(0, 1), 'viridis'],
    'v': [(-4, 2), 'RdBu_r'],
    'insect_prob': [(0, 1), 'viridis'],
    'radar_liquid_atten': [(0, 10), 'viridis'],
    'radar_gas_atten': [(0, 1), 'viridis'],
}


def plot_overview(file1, dvec, ylim=(0, 500),
                  savefig=False, savepath='', grid=False,
                  data_fields=('Z', 'v', 'ldr', 'width')):
    """Plots general image of data in categorize file."""
    nfields = len(data_fields)
    nsubs = (nfields, 1)
    plt.figure()
    for n, field in enumerate(data_fields, 1):
        _plot_data(nsubs, n, file1, field, ylim, grid, *PARAMS[field])
    _showpic(nsubs, dvec, savefig, savepath, 'overview')


def plot_variable(file1, file2, name, dvec, ylim=(0, 500),
                  savefig=False, savepath='', grid=False):
    """Plot relevant data for a Cloudnet variable."""
    if name == 'liquid':
        data_fields = ('Z', 'beta')
        bitno = 0
    elif name == 'melting':
        data_fields = ('Z', 'ldr', 'v')
        bitno = 3
    else:
        name = 'insects'
        data_fields = ('Z', 'ldr', 'width', 'insect_prob')
        bitno = 5

    nfields = len(data_fields)
    nsubs = (nfields+2, 1)
    plt.figure()
    for n, field in enumerate(data_fields, 1):
        _plot_data(nsubs, n, file1, field, ylim, grid, *PARAMS[field])
    _plot_bit(nsubs, nfields+1, file1, bitno, ylim)
    _plot_bit(nsubs, nfields+2, file2, bitno, ylim)
    _showpic(nsubs, dvec, savefig, savepath, name)


def _plot_data(nsubs, idx, filename, field, ylim, grid,
               clim, cmap='jet', log=False):
    """Plots 2-D data field."""
    plt.subplot(nsubs[0], nsubs[1], idx)
    ncv = netCDF4.Dataset(filename).variables
    data = ncv[field][:]
    if log:
        data = np.log(data)
        clim = np.log(clim)
    plt.imshow(data.T, aspect='auto', origin='lower', cmap=cmap)
    plt.clim(clim)
    _set_axes(ylim, data.shape, grid)
    plt.text(20, max(ylim)*0.8, field, fontsize=8)


def _plot_bit(nsubs, idx, filename, bitno, ylim, field='category_bits'):
    """Plots a bitfield."""
    plt.subplot(nsubs[0], nsubs[1], idx)
    ncv = netCDF4.Dataset(filename).variables
    data = utils.isbit(ncv[field][:], bitno)
    plt.imshow(ma.masked_equal(data, 0).T, aspect='auto', origin='lower')
    _set_axes(ylim, data.shape, grid=None)
    plt.text(20, max(ylim)*0.8, f"bit: {bitno}", fontsize=8)


def _set_axes(ylim, shape, grid):
    plt.xticks(np.linspace(0, shape[0], 13), [], length=20)
    plt.yticks(np.linspace(0, shape[1], 4), [])
    plt.gca().axes.xaxis.set_ticklabels([])
    plt.gca().axes.yaxis.set_ticklabels([])
    plt.tick_params(length=0)
    plt.ylim(ylim)
    if grid:
        plt.grid(color=(.8, .8, .8), linestyle=':')
    

def _showpic(nsubs, dvec, savefig, imagepath, name):
    """Adjusts layout etc. and shows the actual figure."""
    plt.tight_layout()
    plt.subplots_adjust(wspace=0.00, hspace=0.0)
    plt.subplot(nsubs[0], nsubs[1], 1)
    plt.title(dvec, fontsize=8)
    if savefig:
        print('saving..')
        plt.savefig(f"{imagepath}{dvec}_{name}", dpi=200)
        plt.close()
        print('..done')
    else:
        plt.show()


def plot_2d(data, cbar=True, cmap='viridis', ncolors=50, clim=None):
    """Simple plot of 2d variable."""
    if cbar:
        cmap = plt.get_cmap(cmap, ncolors)
        plt.imshow(ma.masked_equal(data, 0).T, aspect='auto', origin='lower', cmap=cmap)
        plt.colorbar()
    else:
        plt.imshow(ma.masked_equal(data, 0).T, aspect='auto', origin='lower')
    if clim:
        plt.clim(clim)
<<<<<<< HEAD
    plt.show()
=======
    plt.show()


IDENTIFIER = " from CloudnetPy"


def _plot_segment_data(ax, data, axes, name):
    """ Plotting data with segments as 2d variable.

    Args:
        ax (obj): Axes object of subplot (1,2,3,.. [1,1,],[1,2]... etc.)
        data (ndarray): 2D data array.
        axes (tuple): Tuple containing time (datetime format) and height (km).
        name (string): name of plotted data

    """
    variables = ATTRIBUTES[name]
    n = len(variables.cbar)
    cmap = _colors_to_colormap(variables.cbar)
    pl = ax.pcolormesh(*axes, data.T, cmap=cmap, vmin=-0.5, vmax=n-0.5)
    colorbar = _init_colorbar(pl, ax)
    colorbar.set_ticks(np.arange(0, n + 1, 1))
    colorbar.ax.set_yticklabels(variables.clabel, fontsize=13)
    ax.set_title(variables.name + IDENTIFIER, fontsize=14)


def _plot_colormesh_data(ax, data, axes, name):
    """ Plot data with range of variability.

    Creates only one plot, so can be used both one plot and subplot type of figs

    Args:
        ax (obj): Axes object of subplot (1,2,3,.. [1,1,],[1,2]... etc.)
        data (ndarray): Figure object
        axes (tuple): Tuple containing time (datetime format) and height (km).
        name (string): name of plotted data
    """
    variables = ATTRIBUTES[name]
    cmap = variables.cbar
    vmin, vmax = variables.plot_range

    if variables.plot_scale == 'logarithmic':
        data = np.log10(data)
        vmin = np.log10(vmin)
        vmax = np.log10(vmax)

    pl = ax.pcolormesh(*axes, data.T, cmap=cmap, vmin=vmin, vmax=vmax)
    colorbar = _init_colorbar(pl, ax)

    if variables.plot_scale == 'logarithmic':
        tick_labels = _generate_log_cbar_ticklabel_list(vmin, vmax)
        colorbar.set_ticks(np.arange(vmin, vmax + 1, 1))
        colorbar.ax.set_yticklabels(tick_labels)

    colorbar.set_label(variables.clabel, fontsize=13)
    ax.set_title(variables.name + IDENTIFIER, fontsize=14)


def _init_colorbar(plot, axis):
    divider = make_axes_locatable(axis)
    cax = divider.append_axes("right", size="1%", pad=0.25)
    return plt.colorbar(plot, fraction=1.0, ax=axis, cax=cax)


def generate_figure(nc_file, field_names, show=True, save_path=None, max_y=12):
    """ Usage to generate figure and plot wanted fig.
        Can be used for plotting both one fig and subplots.
        data_names is list of product names on select nc-file.
    """
    n_fields = len(field_names)
    case_date = _read_case_date(nc_file)
    axes = _read_axes(nc_file, case_date)
    data_fields = ptools.read_nc_fields(nc_file, field_names)

    fig, ax = _initialize_figure(n_fields)

    saving_name = ""
    for i, name in enumerate(field_names):
        ax[i] = _initialize_time_height_axes(ax[i], n_fields, i, max_y)
        if ATTRIBUTES[name].plot_type == 'segment':
            plotting_func = _plot_segment_data
        else:
            plotting_func = _plot_colormesh_data
        plotting_func(ax[i], data_fields[i], axes, name)
        saving_name += ("_" + name)

    _add_subtitle(fig, n_fields, case_date)

    if save_path:
        plt.savefig(save_path+case_date.strftime("%Y%m%d")+saving_name+".png",
                    bbox_inches='tight')
    if show:
        plt.show()


def _add_subtitle(fig, n_fields, case_date):
    """Adds subtitle into figure."""
    y = _calc_subtitle_y(n_fields)
    fig.suptitle(case_date.strftime("%-d %b %Y"), fontsize=13,
                 y=y, x=0.11, fontweight='bold')


def _calc_subtitle_y(n_fields):
    """Returns the correct y-position of subtitle. """
    return 0.92 - (n_fields - 1)*0.01


def _read_case_date(nc_file):
    """Returns measurement date string."""
    return date(int(netCDF4.Dataset(nc_file).year),
                int(netCDF4.Dataset(nc_file).month),
                int(netCDF4.Dataset(nc_file).day))


def _read_axes(nc_file, case_date):
    """Returns time (datetime format) and height (km)."""
    decimal_hour, height = ptools.read_nc_fields(nc_file, ('time', 'height'))
    datetime_time = ptools.convert_dtime_to_datetime(case_date, decimal_hour)
    height_km = height / 1000
    return datetime_time, height_km


def _generate_log_cbar_ticklabel_list(vmin, vmax):
    """Create list of log format colorbar label ticks as string"""
    log_string = []
    n = int(abs(vmin - vmax) + 1)
    for i in range(n):
        log = ('10$^{%s}$' % (int(vmin) + i))
        log_string.append(log)
        vmin += 1
    return log_string


def _initialize_figure(n_subplots):
    """Creates an empty figure according to the number of subplots."""
    fig, ax = plt.subplots(n_subplots, 1, figsize=(16, 4 + (n_subplots-1)*4.8))
    fig.subplots_adjust(left=0.06, right=0.73)
    if n_subplots == 1:
        ax = [ax]
    return fig, ax


def _colors_to_colormap(color_list):
    """Transforms list of colors to colormap"""
    return ListedColormap(seaborn.color_palette(color_list).as_hex())


def _initialize_time_height_axes(ax, n_subplots, current_subplot, max_y):
    xlabel = 'Time ' + r'(UTC)'
    ylabel = 'Height ' + '$(km)$'
    date_format = mdates.DateFormatter('%H:%M')
    ax.xaxis.set_major_formatter(date_format)
    ax.xaxis.set_major_locator(mdates.HourLocator(interval=4))
    ax.tick_params(axis='x', labelsize=12)
    if current_subplot == n_subplots - 1:
        ax.set_xlabel(xlabel, fontsize=13)
    ax.tick_params(axis='y', labelsize=12)
    ax.set_ylim(0, max_y)
    ax.set_ylabel(ylabel, fontsize=13)
    return ax
>>>>>>> da9afb65
<|MERGE_RESOLUTION|>--- conflicted
+++ resolved
@@ -5,15 +5,13 @@
 import matplotlib.pyplot as plt
 from matplotlib.colors import ListedColormap
 import netCDF4
-<<<<<<< HEAD
-=======
 import numpy as np
 import numpy.ma as ma
 import seaborn
 from mpl_toolkits.axes_grid1 import make_axes_locatable
 import cloudnetpy.products.product_tools as ptools
->>>>>>> da9afb65
 from cloudnetpy import utils
+from .plot_meta import ATTRIBUTES
 
 # Plot range, colormap, is log plot
 PARAMS = {
@@ -127,9 +125,6 @@
         plt.imshow(ma.masked_equal(data, 0).T, aspect='auto', origin='lower')
     if clim:
         plt.clim(clim)
-<<<<<<< HEAD
-    plt.show()
-=======
     plt.show()
 
 
@@ -289,5 +284,4 @@
     ax.tick_params(axis='y', labelsize=12)
     ax.set_ylim(0, max_y)
     ax.set_ylabel(ylabel, fontsize=13)
-    return ax
->>>>>>> da9afb65
+    return ax