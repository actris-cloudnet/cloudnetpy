"""Misc. plotting routines for Cloudnet products."""

from datetime import date
import numpy as np
import numpy.ma as ma
import matplotlib.pyplot as plt
from matplotlib.colors import ListedColormap
from mpl_toolkits.axes_grid1 import make_axes_locatable
import netCDF4
import cloudnetpy.products.product_tools as ptools
from .plot_meta import ATTRIBUTES


def plot_2d(data, cbar=True, cmap='viridis', ncolors=50, clim=None):
    """Simple plot of 2d variable."""
    if cbar:
        cmap = plt.get_cmap(cmap, ncolors)
        plt.imshow(ma.masked_equal(data, 0).T, aspect='auto', origin='lower', cmap=cmap)
        plt.colorbar()
    else:
        plt.imshow(ma.masked_equal(data, 0).T, aspect='auto', origin='lower')
    if clim:
        plt.clim(clim)
    plt.show()


# IDENTIFIER = " from CloudnetPy"
IDENTIFIER = ""


def _plot_bar_data(ax, data, name, time):
    """Plots 1D variable as bar plot.

    Args:
        ax (obj): Axes object.
        data (ndarray): 1D data array.
        name (string): Name of plotted data.
        time (ndarray): 1D time array.

    """
    variables = ATTRIBUTES[name]
    width = 1/120
    ax.plot(time, data/1000, color='navy')
    data[data < np.min(data)] = 0
    ax.bar(time, data/1000, width, align='center', alpha=0.5, color='royalblue')
    ax.set_title(variables.name + IDENTIFIER, fontsize=14)
    pos = ax.get_position()
    ax.set_position([pos.x0, pos.y0, pos.width*0.965, pos.height])


def _plot_segment_data(ax, data, name, axes):
    """Plots categorical 2D variable.

    Args:
        ax (obj): Axes object of subplot (1,2,3,.. [1,1,],[1,2]... etc.)
        data (ndarray): 2D data array.
        name (string): Name of plotted data.
        axes (tuple): Time and height 1D arrays.

    """
    variables = ATTRIBUTES[name]
    n_fields = len(variables.cbar)
    cmap = ListedColormap(variables.cbar)
    pl = ax.pcolorfast(*axes, data.T, cmap=cmap, vmin=-0.5,
                       vmax=n_fields - 0.5)
    colorbar = _init_colorbar(pl, ax)
    colorbar.set_ticks(np.arange(n_fields+1))
    colorbar.ax.set_yticklabels(variables.clabel, fontsize=13)
    ax.set_title(variables.name + IDENTIFIER, fontsize=14)


def _plot_colormesh_data(ax, data, name, axes):
    """Plots continuous 2D variable.

    Creates only one plot, so can be used both one plot and subplot type of figs.

    Args:
        ax (obj): Axes object of subplot (1,2,3,.. [1,1,],[1,2]... etc.)
        data (ndarray): 2D data array.
        name (string): Name of plotted data.
        axes (tuple): Time and height 1D arrays.
    """
    variables = ATTRIBUTES[name]
    cmap = plt.get_cmap(variables.cbar, 22)
    vmin, vmax = variables.plot_range
    if variables.plot_scale == 'logarithmic':
        data, vmin, vmax = _lin2log(data, vmin, vmax)

    pl = ax.pcolorfast(*axes, data[:-1, :-1].T, vmin=vmin, vmax=vmax, cmap=cmap)
    colorbar = _init_colorbar(pl, ax)

    if variables.plot_scale == 'logarithmic':
        tick_labels = _generate_log_cbar_ticklabel_list(vmin, vmax)
        colorbar.set_ticks(np.arange(vmin, vmax+1))
        colorbar.ax.set_yticklabels(tick_labels)

    colorbar.set_label(variables.clabel, fontsize=13)
    ax.set_title(variables.name + IDENTIFIER, fontsize=14)


def _lin2log(*args):
    return [ma.log10(x) for x in args]


def _init_colorbar(plot, axis):
    divider = make_axes_locatable(axis)
    cax = divider.append_axes("right", size="1%", pad=0.25)
    return plt.colorbar(plot, fraction=1.0, ax=axis, cax=cax)


def _parse_field_names(nc_file, field_names):
    """Returns field names that actually exist in the nc-file."""
    variables = netCDF4.Dataset(nc_file).variables
    return [field for field in field_names if field in variables]


def generate_figure(nc_file, field_names, show=True, save_path=None,
                    max_y=12, dpi=200):
    """Generates a Cloudnet figure.

    Args:
        nc_file (str): Input file.
        field_names (list): Variable names to be plotted.
        show (bool, optional): If True, shows the figure. Default is True.
        save_path (str, optional): Setting this path will save the figure (in the
            given path). Default is None, when the figure is not saved.
        max_y (int, optional): Upper limit in the plots (km). Default is 12.
        dpi (int, optional): Figure quality (if saved). Higher value means
            more pixels, i.e., better image quality. Default is 200.

    """
    field_names = _parse_field_names(nc_file, field_names)
    data_fields = ptools.read_nc_fields(nc_file, field_names)
    n_fields = len(data_fields)
    fig, axes = _initialize_figure(n_fields)

    for axis, field, name in zip(axes, data_fields, field_names):
        plot_type = ATTRIBUTES[name].plot_type
        axes_data = _read_axes(nc_file, plot_type)
        field, axes_data = _fix_data_limitation(field, axes_data, max_y)
        _set_axes(axis, max_y)

        if plot_type == 'model':
            _plot_colormesh_data(axis, field, name, axes_data)

        elif plot_type == 'bar':
            _plot_bar_data(axis, field, name, axes_data[0])
            _set_axes(axis, 1, ATTRIBUTES[name].ylabel)

        elif plot_type == 'segment':
            _plot_segment_data(axis, field, name, axes_data)

        else:
            _plot_colormesh_data(axis, field, name, axes_data)

    axes[-1].set_xlabel('Time (UTC)', fontsize=13)
    case_date = _read_case_date(nc_file)
    _add_subtitle(fig, n_fields, case_date)

    if save_path:
        file_name = _create_save_name(save_path, case_date, max_y, field_names)
        plt.savefig(file_name, bbox_inches='tight', dpi=dpi)
    if show:
        plt.show()


def _fix_data_limitation(data_field, axes, max_y):
    """Removes altitudes from 2D data that are not visible in the figure.

    Bug in pcolorfast causing effect to axis not noticing limitation while
    saving fig. This fixes that bug till pcolorfast does fixing themselves.

    Args:
        data_field (ndarray): 2D data array.
        axes (tuple): Time and height 1D arrays.
        max_y (int): Upper limit in the plots (km).

    """
    alt = axes[-1]
    if data_field.ndim > 1:
<<<<<<< HEAD
        ind = np.argmax(alt > max_y)
=======
        ind = (np.argmax(alt > max_y) or len(alt)) + 1
>>>>>>> 6c9188b8
        data_field = data_field[:, :ind]
        alt = alt[:ind]
    return data_field, (axes[0], alt)


def _set_axes(axis, max_y, ylabel=None):
    """Sets ticks and tick labels for plt.imshow()."""
    ticks_x_labels = _get_standard_time_ticks()
    axis.set_ylim(0, max_y)
    axis.set_xticks(np.arange(0, 25, 4, dtype=int))
    axis.set_xticklabels(ticks_x_labels, fontsize=12)
    axis.set_ylabel('Height (km)', fontsize=13)
    axis.set_xlim(0, 24)
    if ylabel:
        axis.set_ylabel(ylabel, fontsize=13)


def _get_standard_time_ticks(resolution=4):
    """Returns typical ticks / labels for a time vector between 0-24h."""
    labels = [f"{int(i):02d}:00" if 24 > i > 0 else ''
              for i in np.arange(0, 24.01, resolution)]
    return labels


def _create_save_name(save_path, case_date, max_y, field_names):
    """Creates file name for saved images."""
    date_string = case_date.strftime("%Y%m%d")
    return f"{save_path}{date_string}_{max_y}km_{'_'.join(field_names)}.png"


def _add_subtitle(fig, n_fields, case_date):
    """Adds subtitle into figure."""
    y = _calc_subtitle_y(n_fields)
    fig.suptitle(case_date.strftime("%-d %b %Y"), fontsize=13, y=y, x=0.11,
                 fontweight='bold')


def _calc_subtitle_y(n_fields):
    """Returns the correct y-position of subtitle. """
    pos = 0.903
    step = 0.008
    for _ in range(2, n_fields):
        pos -= step
        step /= 2
    return 0.93 if n_fields == 1 else pos


def _read_case_date(nc_file):
    """Returns measurement date string."""
    obj = netCDF4.Dataset(nc_file)
    return date(int(obj.year), int(obj.month), int(obj.day))


def _read_axes(nc_file, axes_type=None):
    """Returns time and height arrays."""
    if axes_type:
        fields = ['model_time', 'model_height']
        fields = ptools.get_correct_dimensions(nc_file, fields)
    else:
        fields = ['time', 'height']
    time, height = ptools.read_nc_fields(nc_file, fields)
    height_km = height / 1000
    return time, height_km


def _generate_log_cbar_ticklabel_list(vmin, vmax):
    """Create list of log format colorbar label ticks as string"""
    return ['10$^{%s}$' % int(i) for i in np.arange(vmin, vmax+1)]


def _initialize_figure(n_subplots):
    """Creates an empty figure according to the number of subplots."""
    fig, ax = plt.subplots(n_subplots, 1, figsize=(16, 4 + (n_subplots-1)*4.8))
    fig.subplots_adjust(left=0.06, right=0.73)
    if n_subplots == 1:
        ax = [ax]
    return fig, ax<|MERGE_RESOLUTION|>--- conflicted
+++ resolved
@@ -178,11 +178,7 @@
     """
     alt = axes[-1]
     if data_field.ndim > 1:
-<<<<<<< HEAD
-        ind = np.argmax(alt > max_y)
-=======
         ind = (np.argmax(alt > max_y) or len(alt)) + 1
->>>>>>> 6c9188b8
         data_field = data_field[:, :ind]
         alt = alt[:ind]
     return data_field, (axes[0], alt)
@@ -238,7 +234,7 @@
 
 def _read_axes(nc_file, axes_type=None):
     """Returns time and height arrays."""
-    if axes_type:
+    if axes_type == 'model':
         fields = ['model_time', 'model_height']
         fields = ptools.get_correct_dimensions(nc_file, fields)
     else:
