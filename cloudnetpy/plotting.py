"""Misc. plotting routines for Cloudnet products."""

import numpy as np
import numpy.ma as ma
import matplotlib.pyplot as plt
import matplotlib.dates as mdates
import netCDF4
<<<<<<< HEAD
import seaborn as sns
from mpl_toolkits.axes_grid1 import make_axes_locatable
from matplotlib.colors import ListedColormap
=======
from mpl_toolkits.axes_grid1 import make_axes_locatable
>>>>>>> 39c569ab
import cloudnetpy.products.product_tools as ptools
from cloudnetpy import utils
from .plot_meta import ATTRIBUTES

# Plot range, colormap, is log plot
PARAMS = {
    'beta': [np.array((1e-8, 1e-4))*10, 'jet', True],
    'beta_raw': [np.array((1e-8, 1e-4))*1e8, 'jet', True],
    'Z': [(-40, 20), 'jet'],
    'Ze': [(-40, 20), 'jet'],
    'ldr': [(-35, -10), 'viridis'],
    'width': [(0, 1), 'viridis'],
    'v': [(-4, 2), 'RdBu_r'],
    'insect_prob': [(0, 1), 'viridis'],
    'radar_liquid_atten': [(0, 10), 'viridis'],
    'radar_gas_atten': [(0, 1), 'viridis'],
}


def plot_overview(file1, dvec, ylim=(0, 500),
                  savefig=False, savepath='', grid=False,
                  data_fields=('Z', 'v', 'ldr', 'width')):
    """Plots general image of data in categorize file."""
    nfields = len(data_fields)
    nsubs = (nfields, 1)
    plt.figure()
    for n, field in enumerate(data_fields, 1):
        _plot_data(nsubs, n, file1, field, ylim, grid, *PARAMS[field])
    _showpic(nsubs, dvec, savefig, savepath, 'overview')


def plot_variable(file1, file2, name, dvec, ylim=(0, 500),
                  savefig=False, savepath='', grid=False):
    """Plot relevant data for a Cloudnet variable."""
    if name == 'liquid':
        data_fields = ('Z', 'beta')
        bitno = 0
    elif name == 'melting':
        data_fields = ('Z', 'ldr', 'v')
        bitno = 3
    else:
        name = 'insects'
        data_fields = ('Z', 'ldr', 'width', 'insect_prob')
        bitno = 5

    nfields = len(data_fields)
    nsubs = (nfields+2, 1)
    plt.figure()
    for n, field in enumerate(data_fields, 1):
        _plot_data(nsubs, n, file1, field, ylim, grid, *PARAMS[field])
    _plot_bit(nsubs, nfields+1, file1, bitno, ylim)
    _plot_bit(nsubs, nfields+2, file2, bitno, ylim)
    _showpic(nsubs, dvec, savefig, savepath, name)


def _plot_data(nsubs, idx, filename, field, ylim, grid,
               clim, cmap='jet', log=False):
    """Plots 2-D data field."""
    plt.subplot(nsubs[0], nsubs[1], idx)
    ncv = netCDF4.Dataset(filename).variables
    data = ncv[field][:]
    if log:
        data = np.log(data)
        clim = np.log(clim)
    plt.imshow(data.T, aspect='auto', origin='lower', cmap=cmap)
    plt.clim(clim)
    _set_axes(ylim, data.shape, grid)
    plt.text(20, max(ylim)*0.8, field, fontsize=8)


def _plot_bit(nsubs, idx, filename, bitno, ylim, field='category_bits'):
    """Plots a bitfield."""
    plt.subplot(nsubs[0], nsubs[1], idx)
    ncv = netCDF4.Dataset(filename).variables
    data = utils.isbit(ncv[field][:], bitno)
    plt.imshow(ma.masked_equal(data, 0).T, aspect='auto', origin='lower')
    _set_axes(ylim, data.shape, grid=None)
    plt.text(20, max(ylim)*0.8, f"bit: {bitno}", fontsize=8)


def _set_axes(ylim, shape, grid):
    plt.xticks(np.linspace(0, shape[0], 13), [], length=20)
    plt.yticks(np.linspace(0, shape[1], 4), [])
    plt.gca().axes.xaxis.set_ticklabels([])
    plt.gca().axes.yaxis.set_ticklabels([])
    plt.tick_params(length=0)
    plt.ylim(ylim)
    if grid:
        plt.grid(color=(.8, .8, .8), linestyle=':')
    

def _showpic(nsubs, dvec, savefig, imagepath, name):
    """Adjusts layout etc. and shows the actual figure."""
    plt.tight_layout()
    plt.subplots_adjust(wspace=0.00, hspace=0.0)
    plt.subplot(nsubs[0], nsubs[1], 1)
    plt.title(dvec, fontsize=8)
    if savefig:
        print('saving..')
        plt.savefig(f"{imagepath}{dvec}_{name}", dpi=200)
        plt.close()
        print('..done')
    else:
        plt.show()


def plot_2d(data, cbar=True, cmap='viridis', ncolors=50, clim=None, color=None):
    """Simple plot of 2d variable."""
    if cbar:
        cmap = plt.get_cmap(cmap, ncolors)
        plt.imshow(ma.masked_equal(data, 0).T, aspect='auto', origin='lower', cmap=cmap)
        plt.colorbar()
    else:
        plt.imshow(ma.masked_equal(data, 0).T, aspect='auto', origin='lower')
    if clim:
        plt.clim(clim)
    plt.show()


<<<<<<< HEAD
def _colors_to_colormap(color_l):
    """Transforms list of colors to colormap"""
    return ListedColormap(sns.color_palette(color_l).as_hex())


def _initialize_time_height_axes(ax, n, i):
    xlabel = 'Time ' + r'(UTC)'
    ylabel = 'Height ' + '$(km)$'

    date_format = mdates.DateFormatter('%H:%M')
    ax.xaxis.set_major_formatter(date_format)
    ax.xaxis.set_major_locator(mdates.HourLocator(interval=4))
    ax.tick_params(axis='x', labelsize=12)
    if i == n-1:
        ax.set_xlabel(xlabel, fontsize=13)
    ax.tick_params(axis='y', labelsize=12)
    ax.set_ylim(0, 12)
    ax.set_ylabel(ylabel, fontsize=13)
    return ax


def _initialize_figure(n):
    """ Usage is to create figure suitable different situations"""
    fig, ax = plt.subplots(n, 1, figsize=(16, 4+(n-1)*4.8))
    if n == 1:
        ax = [ax]
    return fig, ax


def _plot_segment_data(ax, data, xaxes, yaxes, name, subtit):
    """
    Plotting data with segments as 2d variable
    Args:
        ax(array): Axes object of subplot (1,2,3,.. [1,1,],[1,2]... etc.)
        xaxes(array): time in datetime format
        yaxes(array): height
        name(string): name of plotted data
        subtit(string): tool to manipulate title
    """
    variables = ATTRIBUTES[name]
    n = len(variables.cbar)
    cmap = _colors_to_colormap(variables.cbar)

    # kokeile imshow():lla
    pl = ax.pcolormesh(xaxes, yaxes, data.T, cmap=cmap,
                       vmin=-0.5, vmax=n-0.5)
=======
def plot_segment_data(ax, data, xaxes, yaxes, name, subtit):
    """ Plotting data with segments as 2d variable.

    Args:
        ax (array): Axes object of subplot (1,2,3,.. [1,1,],[1,2]... etc.)
        data (ndarray): 2D data array.
        xaxes (array): time in datetime format
        yaxes (array): height
        name (string): name of plotted data
        subtit (string): tool to manipulate title

    """
    variables = ATTRIBUTES[name]
    n = len(variables.cbar)
    cmap = ptools.colors_to_colormap(variables.cbar)

    # imshow would be faster
    pl = ax.pcolormesh(xaxes, yaxes, data.T, cmap=cmap, vmin=-0.5, vmax=n-0.5)
>>>>>>> 39c569ab

    divider = make_axes_locatable(ax)
    cax = divider.append_axes("right", size="1%", pad=0.25)
    cb = plt.colorbar(pl, fraction=1.0, ax=ax, cax=cax)
    cb.set_ticks(np.arange(0, n + 1, 1))
    cb.ax.set_yticklabels(variables.clabel, fontsize=13)

    ax.set_title(variables.name + subtit, fontsize=14)


<<<<<<< HEAD
def _plot_colormesh_data(ax, data, xaxes, yaxes, name, subtit):
    """
    Plot data with range of variability.
=======
def plot_colormesh_data(ax, data, xaxes, yaxes, name, subtit):
    """ Plot data with range of variability.
>>>>>>> 39c569ab

    Creates only one plot, so can be used both one plot and subplot type of figs

    Args:
<<<<<<< HEAD
        ax(array): Axes object of subplot (1,2,3,.. [1,1,],[1,2]... etc.)
        xaxes(array): time in datetime format
        yaxes(array): height
        name(string): name of plotted data
        subtit(string): title of fig
=======
        ax (array): Axes object of subplot (1,2,3,.. [1,1,],[1,2]... etc.)
        data (ndarray): Figure object
        xaxes (array): time in datetime format
        yaxes (array): height
        name (string): name of plotted data
        subtit (string): title of fig
>>>>>>> 39c569ab
    """
    variables = ATTRIBUTES[name]
    cmap = variables.cbar
    vmin = variables.plot_range[0]
    vmax = variables.plot_range[-1]

    if variables.plot_scale == 'logarithmic':
        data = np.log10(data)
        vmin = np.log10(vmin)
        vmax = np.log10(vmax)
        logs = ptools.generate_log_cbar_ticklabel_list(vmin, vmax)

<<<<<<< HEAD
    pl = ax.pcolormesh(xaxes, yaxes, data.T, cmap=cmap, vmin=vmin,
                       vmax=vmax)
=======
    pl = ax.pcolormesh(xaxes, yaxes, data.T, cmap=cmap, vmin=vmin, vmax=vmax)

>>>>>>> 39c569ab
    divider = make_axes_locatable(ax)
    cax = divider.append_axes("right", size="1%", pad=0.25)
    cb = plt.colorbar(pl, fraction=1.0, ax=ax, cax=cax)

    if variables.plot_scale == 'logarithmic':
        cb.set_ticks(np.arange(vmin, vmax + 1, 1))
        cb.ax.set_yticklabels(logs)
<<<<<<< HEAD
=======

>>>>>>> 39c569ab
    cb.set_label(variables.clabel, fontsize=13)

    ax.set_title(variables.name + subtit, fontsize=14)


<<<<<<< HEAD
def generate_figure(nc_file, data_names, show=True, saving_path=None):
=======
def generate_figure(field_names, nc_file, saving_path, show=True, save=False,
                    max_y=12):
>>>>>>> 39c569ab
    """ Usage to generate figure and plot wanted fig.
        Can be used for plotting both one fig and subplots.
        data_names is list of product names on select nc-file.
    """
<<<<<<< HEAD
    n = len(data_names)
    datas, time_array, height, case_date = \
        ptools.read_variables_and_date(data_names, nc_file)
    time_array = ptools.convert_dtime_to_datetime(case_date, time_array)
    subtit = " from CloudnetPy"

    fig, ax = _initialize_figure(n)
    fig.subplots_adjust(left=0.06, right=0.73)

    saving_name = ""
    for i, name in enumerate(data_names):
        ax[i] = _initialize_time_height_axes(ax[i], n, i)
        if ATTRIBUTES[name].plot_type == 'segment':
            _plot_segment_data(ax[i], datas[i], time_array, height, name, subtit)
        else:
            _plot_colormesh_data(ax[i], datas[i], time_array, height, name, subtit)
        saving_name += ("_" + name)

    x = ptools.convert_int2decimal(n)
    fig.suptitle(case_date.strftime("%-d %b %Y"), fontsize=13,
                 y=0.94+(n-x), x=0.11, fontweight='bold')
    if saving_path:
=======
    n_fields = len(field_names)
    datas, time_array, height, case_date = \
        ptools.read_variables_and_date(field_names, nc_file)
    time_array = ptools.convert_dtime_to_datetime(case_date, time_array)
    subtit = " from CloudnetPy"

    fig, ax = ptools.initialize_figure(n_fields)
    fig.subplots_adjust(left=0.06, right=0.73)

    saving_name = ""
    for i, name in enumerate(field_names):
        ax[i] = ptools.initialize_time_height_axes(ax[i], n_fields, i, max_y)
        if ATTRIBUTES[name].plot_type == 'segment':
            plot_segment_data(ax[i], datas[i], time_array, height, name, subtit)
        else:
            plot_colormesh_data(ax[i], datas[i], time_array, height, name, subtit)
        saving_name += ("_" + name)

    x = ptools.convert_int2decimal(n_fields)
    fig.suptitle(case_date.strftime("%-d %b %Y"), fontsize=13,
                 y=0.94+(n_fields-x), x=0.11, fontweight='bold')
    if save:
>>>>>>> 39c569ab
        plt.savefig(saving_path+case_date.strftime("%Y%m%d")+saving_name+".png",
                    bbox_inches='tight')
    if show:
        plt.show()<|MERGE_RESOLUTION|>--- conflicted
+++ resolved
@@ -2,19 +2,10 @@
 
 import numpy as np
 import numpy.ma as ma
+import matplotlib as mpl
 import matplotlib.pyplot as plt
-import matplotlib.dates as mdates
 import netCDF4
-<<<<<<< HEAD
-import seaborn as sns
-from mpl_toolkits.axes_grid1 import make_axes_locatable
-from matplotlib.colors import ListedColormap
-=======
-from mpl_toolkits.axes_grid1 import make_axes_locatable
->>>>>>> 39c569ab
-import cloudnetpy.products.product_tools as ptools
 from cloudnetpy import utils
-from .plot_meta import ATTRIBUTES
 
 # Plot range, colormap, is log plot
 PARAMS = {
@@ -118,7 +109,7 @@
         plt.show()
 
 
-def plot_2d(data, cbar=True, cmap='viridis', ncolors=50, clim=None, color=None):
+def plot_2d(data, cbar=True, cmap='viridis', ncolors=50, clim=None):
     """Simple plot of 2d variable."""
     if cbar:
         cmap = plt.get_cmap(cmap, ncolors)
@@ -128,205 +119,4 @@
         plt.imshow(ma.masked_equal(data, 0).T, aspect='auto', origin='lower')
     if clim:
         plt.clim(clim)
-    plt.show()
-
-
-<<<<<<< HEAD
-def _colors_to_colormap(color_l):
-    """Transforms list of colors to colormap"""
-    return ListedColormap(sns.color_palette(color_l).as_hex())
-
-
-def _initialize_time_height_axes(ax, n, i):
-    xlabel = 'Time ' + r'(UTC)'
-    ylabel = 'Height ' + '$(km)$'
-
-    date_format = mdates.DateFormatter('%H:%M')
-    ax.xaxis.set_major_formatter(date_format)
-    ax.xaxis.set_major_locator(mdates.HourLocator(interval=4))
-    ax.tick_params(axis='x', labelsize=12)
-    if i == n-1:
-        ax.set_xlabel(xlabel, fontsize=13)
-    ax.tick_params(axis='y', labelsize=12)
-    ax.set_ylim(0, 12)
-    ax.set_ylabel(ylabel, fontsize=13)
-    return ax
-
-
-def _initialize_figure(n):
-    """ Usage is to create figure suitable different situations"""
-    fig, ax = plt.subplots(n, 1, figsize=(16, 4+(n-1)*4.8))
-    if n == 1:
-        ax = [ax]
-    return fig, ax
-
-
-def _plot_segment_data(ax, data, xaxes, yaxes, name, subtit):
-    """
-    Plotting data with segments as 2d variable
-    Args:
-        ax(array): Axes object of subplot (1,2,3,.. [1,1,],[1,2]... etc.)
-        xaxes(array): time in datetime format
-        yaxes(array): height
-        name(string): name of plotted data
-        subtit(string): tool to manipulate title
-    """
-    variables = ATTRIBUTES[name]
-    n = len(variables.cbar)
-    cmap = _colors_to_colormap(variables.cbar)
-
-    # kokeile imshow():lla
-    pl = ax.pcolormesh(xaxes, yaxes, data.T, cmap=cmap,
-                       vmin=-0.5, vmax=n-0.5)
-=======
-def plot_segment_data(ax, data, xaxes, yaxes, name, subtit):
-    """ Plotting data with segments as 2d variable.
-
-    Args:
-        ax (array): Axes object of subplot (1,2,3,.. [1,1,],[1,2]... etc.)
-        data (ndarray): 2D data array.
-        xaxes (array): time in datetime format
-        yaxes (array): height
-        name (string): name of plotted data
-        subtit (string): tool to manipulate title
-
-    """
-    variables = ATTRIBUTES[name]
-    n = len(variables.cbar)
-    cmap = ptools.colors_to_colormap(variables.cbar)
-
-    # imshow would be faster
-    pl = ax.pcolormesh(xaxes, yaxes, data.T, cmap=cmap, vmin=-0.5, vmax=n-0.5)
->>>>>>> 39c569ab
-
-    divider = make_axes_locatable(ax)
-    cax = divider.append_axes("right", size="1%", pad=0.25)
-    cb = plt.colorbar(pl, fraction=1.0, ax=ax, cax=cax)
-    cb.set_ticks(np.arange(0, n + 1, 1))
-    cb.ax.set_yticklabels(variables.clabel, fontsize=13)
-
-    ax.set_title(variables.name + subtit, fontsize=14)
-
-
-<<<<<<< HEAD
-def _plot_colormesh_data(ax, data, xaxes, yaxes, name, subtit):
-    """
-    Plot data with range of variability.
-=======
-def plot_colormesh_data(ax, data, xaxes, yaxes, name, subtit):
-    """ Plot data with range of variability.
->>>>>>> 39c569ab
-
-    Creates only one plot, so can be used both one plot and subplot type of figs
-
-    Args:
-<<<<<<< HEAD
-        ax(array): Axes object of subplot (1,2,3,.. [1,1,],[1,2]... etc.)
-        xaxes(array): time in datetime format
-        yaxes(array): height
-        name(string): name of plotted data
-        subtit(string): title of fig
-=======
-        ax (array): Axes object of subplot (1,2,3,.. [1,1,],[1,2]... etc.)
-        data (ndarray): Figure object
-        xaxes (array): time in datetime format
-        yaxes (array): height
-        name (string): name of plotted data
-        subtit (string): title of fig
->>>>>>> 39c569ab
-    """
-    variables = ATTRIBUTES[name]
-    cmap = variables.cbar
-    vmin = variables.plot_range[0]
-    vmax = variables.plot_range[-1]
-
-    if variables.plot_scale == 'logarithmic':
-        data = np.log10(data)
-        vmin = np.log10(vmin)
-        vmax = np.log10(vmax)
-        logs = ptools.generate_log_cbar_ticklabel_list(vmin, vmax)
-
-<<<<<<< HEAD
-    pl = ax.pcolormesh(xaxes, yaxes, data.T, cmap=cmap, vmin=vmin,
-                       vmax=vmax)
-=======
-    pl = ax.pcolormesh(xaxes, yaxes, data.T, cmap=cmap, vmin=vmin, vmax=vmax)
-
->>>>>>> 39c569ab
-    divider = make_axes_locatable(ax)
-    cax = divider.append_axes("right", size="1%", pad=0.25)
-    cb = plt.colorbar(pl, fraction=1.0, ax=ax, cax=cax)
-
-    if variables.plot_scale == 'logarithmic':
-        cb.set_ticks(np.arange(vmin, vmax + 1, 1))
-        cb.ax.set_yticklabels(logs)
-<<<<<<< HEAD
-=======
-
->>>>>>> 39c569ab
-    cb.set_label(variables.clabel, fontsize=13)
-
-    ax.set_title(variables.name + subtit, fontsize=14)
-
-
-<<<<<<< HEAD
-def generate_figure(nc_file, data_names, show=True, saving_path=None):
-=======
-def generate_figure(field_names, nc_file, saving_path, show=True, save=False,
-                    max_y=12):
->>>>>>> 39c569ab
-    """ Usage to generate figure and plot wanted fig.
-        Can be used for plotting both one fig and subplots.
-        data_names is list of product names on select nc-file.
-    """
-<<<<<<< HEAD
-    n = len(data_names)
-    datas, time_array, height, case_date = \
-        ptools.read_variables_and_date(data_names, nc_file)
-    time_array = ptools.convert_dtime_to_datetime(case_date, time_array)
-    subtit = " from CloudnetPy"
-
-    fig, ax = _initialize_figure(n)
-    fig.subplots_adjust(left=0.06, right=0.73)
-
-    saving_name = ""
-    for i, name in enumerate(data_names):
-        ax[i] = _initialize_time_height_axes(ax[i], n, i)
-        if ATTRIBUTES[name].plot_type == 'segment':
-            _plot_segment_data(ax[i], datas[i], time_array, height, name, subtit)
-        else:
-            _plot_colormesh_data(ax[i], datas[i], time_array, height, name, subtit)
-        saving_name += ("_" + name)
-
-    x = ptools.convert_int2decimal(n)
-    fig.suptitle(case_date.strftime("%-d %b %Y"), fontsize=13,
-                 y=0.94+(n-x), x=0.11, fontweight='bold')
-    if saving_path:
-=======
-    n_fields = len(field_names)
-    datas, time_array, height, case_date = \
-        ptools.read_variables_and_date(field_names, nc_file)
-    time_array = ptools.convert_dtime_to_datetime(case_date, time_array)
-    subtit = " from CloudnetPy"
-
-    fig, ax = ptools.initialize_figure(n_fields)
-    fig.subplots_adjust(left=0.06, right=0.73)
-
-    saving_name = ""
-    for i, name in enumerate(field_names):
-        ax[i] = ptools.initialize_time_height_axes(ax[i], n_fields, i, max_y)
-        if ATTRIBUTES[name].plot_type == 'segment':
-            plot_segment_data(ax[i], datas[i], time_array, height, name, subtit)
-        else:
-            plot_colormesh_data(ax[i], datas[i], time_array, height, name, subtit)
-        saving_name += ("_" + name)
-
-    x = ptools.convert_int2decimal(n_fields)
-    fig.suptitle(case_date.strftime("%-d %b %Y"), fontsize=13,
-                 y=0.94+(n_fields-x), x=0.11, fontweight='bold')
-    if save:
->>>>>>> 39c569ab
-        plt.savefig(saving_path+case_date.strftime("%Y%m%d")+saving_name+".png",
-                    bbox_inches='tight')
-    if show:
-        plt.show()+    plt.show()