--- conflicted
+++ resolved
@@ -9,19 +9,17 @@
 from mpl_toolkits.axes_grid1 import make_axes_locatable
 from cloudnetpy import utils, meta_for_old_files
 import cloudnetpy.products.product_tools as ptools
-from cloudnetpy.meta_for_old_files import fix_old_data
 from cloudnetpy.plot_meta import ATTRIBUTES
 from cloudnetpy.products.product_tools import CategorizeBits
 
 
-def generate_figure(nc_file, field_names, old_file=False, show=True, save_path=None,
+def generate_figure(nc_file, field_names, show=True, save_path=None,
                     max_y=12, dpi=200, image_name=None):
     """Generates a Cloudnet figure.
 
     Args:
         nc_file (str): Input file.
         field_names (list): Variable names to be plotted.
-        old_file (bool, optional): True is data from old Cloudnet file
         show (bool, optional): If True, shows the figure. Default is True.
         save_path (str, optional): Setting this path will save the figure (in the
             given path). Default is None, when the figure is not saved.
@@ -54,13 +52,7 @@
             _set_ax(ax, 2, ATTRIBUTES[name].ylabel)
 
         elif plot_type == 'segment':
-<<<<<<< HEAD
-            if old_file:
-                field = fix_old_data(field, name)
-            _plot_segment_data(axis, field, name, axes_data)
-=======
             _plot_segment_data(ax, field, name, ax_value)
->>>>>>> e0c89606
 
         else:
             _plot_colormesh_data(ax, field, name, ax_value)
@@ -284,7 +276,6 @@
 
     variables = ATTRIBUTES[name]
     data, cbar, clabel = _hide_segments(data)
-    print(np.unique(data))
     cmap = ListedColormap(cbar)
     pl = ax.pcolorfast(*axes, data[:-1, :-1].T, cmap=cmap, vmin=-0.5,
                        vmax=len(cbar) - 0.5)
@@ -376,8 +367,6 @@
         plt.clim(clim)
     plt.show()
 
-<<<<<<< HEAD
-=======
 
 def _plot_relative_error(ax, error, ax_values, name):
     pl = ax.pcolorfast(*ax_values, error[:-1, :-1].T, cmap='RdBu', vmin=-30,
@@ -388,5 +377,4 @@
 
 
 def _lin2log(*args):
-    return [ma.log10(x) for x in args]
->>>>>>> e0c89606
+    return [ma.log10(x) for x in args]