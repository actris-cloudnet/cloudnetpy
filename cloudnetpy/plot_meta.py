--- conflicted
+++ resolved
@@ -1,11 +1,5 @@
 """Metadata for plotting module."""
 from collections import namedtuple
-
-"""Information for plotting of all parameter in CloudnetPy"""
-
-#TODO: - Lisää tarvittaviin muuttujiin yksikkömuutos termi, että plottaus aina
-#        samassa yksikössä. Oletus, että alkuperäisyksikkö aina sama.
-#      - Muokkaa colorbaria jetissä siten, että minimi valkoinen ja max musta
 
 FIELDS = ('name',
           'cbar',
@@ -20,16 +14,13 @@
 
 _LOG = 'logarithmic'
 _LIN = 'linear'
-<<<<<<< HEAD
-_KGM2 = '$kg$'+' $m^{-2}$'
-_KGM3 = '$kg$'+' $m^{-3}$'
-_MS2 = '$m$' + ' $s^{-1}$'
-_SR1 = '$sr^{-1}$' + ' $m^{-1}$'
-=======
-_KGM2 = 'kg m^{-2}$'
+
+_MS1 = 'm $s^{-1}$'
+_SR1M1 = 'sr$^{-1}$ m$^{-1}$'
+_KGM2 = 'kg m$^{-2}$'
 _KGM3 = 'kg m$^{-3}$'
 _DB = 'dB'
->>>>>>> 102bfa5e
+_DBZ = 'dBZ'
 
 _CLABEL = {
     'target_classification':
@@ -93,123 +84,107 @@
 }
 
 ATTRIBUTES = {
-    # Categorize
-    'rain_rate': PlotMeta(
-        'Rain rate',
-        cbar='jet',
-        clabel='$mm$' + ' $h^{-1}$',
-        plot_range=(0, 50),
-        plot_scale=_LIN,
-        plot_type='mesh'
-     ),
     'beta': PlotMeta(
-        'Attenuated backscatter coefficient',
-        cbar='jet',
-        clabel=_SR1,
+        name='Attenuated backscatter coefficient',
+        cbar='viridis',
+        clabel=_SR1M1,
         plot_range=(1e-7, 1e-3),
         plot_scale=_LOG,
         plot_type='mesh'
      ),
     'beta_raw': PlotMeta(
-        'Attenuated backscatter coefficient',
-        cbar='jet',
-        clabel=_SR1,
-        plot_range=(1e-7, 1e-3), #*10?
+        name='Raw attenuated backscatter coefficient',
+        cbar='viridis',
+        clabel=_SR1M1,
+        plot_range=(1e-7, 1e-3),
         plot_scale=_LOG,
         plot_type='mesh'
      ),
     'Z': PlotMeta(
-        'Radar reflectivity factor',
-        cbar='jet',
-        clabel='$dBZ$',
+        name='Radar reflectivity factor',
+        cbar='viridis',
+        clabel=_DBZ,
         plot_range=(-40, 30),
         plot_scale=_LIN,
         plot_type='mesh'
      ),
     'Ze': PlotMeta(
-        'Radar reflectivity factor',
-        cbar='jet',
-        clabel='$dBZ$',
+        name='Radar reflectivity factor',
+        cbar='viridis',
+        clabel=_DBZ,
         plot_range=(-40, 20),
         plot_scale=_LIN,
         plot_type='mesh'
      ),
     'ldr': PlotMeta(
-        'Linear depolarisation ratio',
+        name='Linear depolarisation ratio',
+        cbar='viridis',
+        clabel=_DB,
+        plot_range=(-35, -10),
+        plot_scale=_LIN,
+        plot_type='mesh'
+     ),
+    'width': PlotMeta(
+        name='Spectral width',
+        cbar='viridis',
+        clabel=_MS1,
+        plot_range=(0, 1),
+        plot_scale=_LIN,
+        plot_type='mesh'
+     ),
+    'v': PlotMeta(
+        name='Doppler velocity',
+        cbar='RdBu_r',
+        clabel=_MS1,
+        plot_range=(-4, 2),
+        plot_scale=_LIN,
+        plot_type='mesh'
+     ),
+    'insect_prob': PlotMeta(
+        name='Insect probability',
         cbar='viridius',
-        clabel='$dB$',
-        plot_range=(-35, -10),
-        plot_scale=_LIN,
-        plot_type='mesh'
-     ),
-    'width': PlotMeta(
-        'Spectral width',
-        cbar='viridius',
-        clabel=_MS2,
-        plot_range=(0, 1),
-        plot_scale=_LIN,
-        plot_type='mesh'
-     ),
-    'v': PlotMeta(
-        'Doppler velocity',
-        cbar='RdBu_r',
-        clabel=_MS2,
-        plot_range=(-4, 2),
-        plot_scale=_LIN,
-        plot_type='mesh'
-     ),
-    # This need to be fixed
-    'insect_prob': PlotMeta(
-        'Attenuated backscatter coefficient',
-        cbar='viridius',
-        clabel='$sr^{-1}$' + ' $m^{-1}$',
+        clabel=_SR1M1,
         plot_range=(0, 1),
         plot_scale=_LIN,
         plot_type='mesh'
      ),
     'radar_liquid_atten': PlotMeta(
-        'Approximate two-way radar attenuation due to liquid water',
-        cbar='viridius',
-        clabel='$dB$',
+        name='Approximate two-way radar attenuation due to liquid water',
+        cbar='viridis',
+        clabel=_DB,
         plot_range=(0, 10),
         plot_scale=_LIN,
         plot_type='mesh'
      ),
     'radar_gas_atten': PlotMeta(
-        'Two-way radar attenuation due to atmospheric gases',
-        cbar='viridius',
-        clabel='$dB$',
+        name='Two-way radar attenuation due to atmospheric gases',
+        cbar='viridis',
+        clabel=_DB,
         plot_range=(0, 1),
         plot_scale=_LIN,
         plot_type='mesh'
      ),
     'lwp': PlotMeta(
-        'Liquid water path',
+        name='Liquid water path',
         cbar='Blues',
         clabel=_KGM2,
-        plot_range=(-100, 1000),
+        plot_range=(0, 1),
         plot_scale=_LIN,
         plot_type='bar'
     ),
-
-    # products
     'target_classification': PlotMeta(
-        'Target classification',
+        name='Target classification',
         cbar=_CBAR['target_classification'],
         clabel=_CLABEL['target_classification'],
         plot_type='segment'
     ),
     'detection_status': PlotMeta(
-        'Radar and lidar detection status',
+        name='Radar and lidar detection status',
         cbar=_CBAR['detection_status'],
         clabel=_CLABEL['detection_status'],
         plot_type='segment'
     ),
     'iwc': PlotMeta(
-<<<<<<< HEAD
-        'Ice water content',
-        cbar='jet',
-=======
         name='Ice water content',
         cbar='viridis',
         clabel=_KGM3,
@@ -220,72 +195,37 @@
     'iwc_inc_rain': PlotMeta(
         name='Ice water content (including rain)',
         cbar='viridis',
->>>>>>> 102bfa5e
         clabel=_KGM3,
         plot_range=(1e-7, 1e-4),
         plot_scale=_LOG,
         plot_type='mesh'
     ),
     'iwc_error': PlotMeta(
-<<<<<<< HEAD
-        'Random error in ice water content, one standard deviation',
-        cbar='jet',
-        clabel='dB',
-        plot_range=(0, 3),
-=======
         name='Ice water content error',
         cbar='RdYlGn_r',
         clabel=_DB,
         plot_range=(0, 5),
->>>>>>> 102bfa5e
         plot_scale=_LIN,
         plot_type='mesh'
     ),
     'iwc_retrieval_status': PlotMeta(
-        'Ice water content retrieval status',
+        name='Ice water content retrieval status',
         cbar=_CBAR['iwc_retrieval_status'],
         clabel=_CLABEL['iwc_retrieval_status'],
         plot_type='segment'
     ),
-<<<<<<< HEAD
-    'iwc_inc_rain': PlotMeta(
-        'Ice water content including rain',
-        cbar='jet',
-=======
-    'iwc_bias': PlotMeta(
-        name='Possible bias in ice water content, one standard deviation',
-        clabel=_DB,
-    ),
-    'iwc_sensitivity': PlotMeta(
-        name='Minimum detectable ice water content',
->>>>>>> 102bfa5e
+    'lwc': PlotMeta(
+        name='Liquid water content',
+        cbar='viridis',
         clabel=_KGM3,
         plot_range=(1e-5, 1e-2),
         plot_scale=_LOG,
         plot_type='mesh'
     ),
-    'lwc': PlotMeta(
-<<<<<<< HEAD
-        'Liquid water content',
-        cbar='jet',
-=======
-        name='Liquid water content',
-        cbar='viridis',
->>>>>>> 102bfa5e
-        clabel=_KGM3,
-        plot_range=(1e-5, 1e-2),
-        plot_scale=_LOG,
-        plot_type='mesh'
-    ),
     'lwc_error': PlotMeta(
-<<<<<<< HEAD
-        'Random error in liquid water content, one standard deviation',
-        clabel='dB',
-=======
         name='Liquid water content error',
         cbar='viridis',
         clabel=_DB,
->>>>>>> 102bfa5e
         plot_range=(0, 2),
         plot_scale=_LIN,
         plot_type='mesh'
@@ -296,12 +236,4 @@
         clabel=_CLABEL['lwc_retrieval_status'],
         plot_type='segment'
     ),
-    'lwc_th': PlotMeta(
-        'Liquid water content (tophat distribution)',
-        cbar='jet',
-        clabel=_KGM3,
-        plot_range=(1e-5, 1e-2),
-        plot_scale=_LOG,
-        plot_type='mesh'
-    )
 }