<<<<<<< HEAD
import pytest
import netCDF4
from tests.test import initialize_test_data

INSTRUMENT_LIST = ['classification', 'iwc', 'lwc', 'drizzle']
TEST_DATA_PATH = initialize_test_data(INSTRUMENT_LIST)


@pytest.fixture
def test_data():
    key_dict = {}
    for i, instrument in enumerate(INSTRUMENT_LIST):
        keys = list(netCDF4.Dataset(TEST_DATA_PATH[i]).variables.keys())
        key_dict[instrument] = keys
    return key_dict


def _error_msg(missing_keys, name):
    return f"Variable(s) {missing_keys} missing in {name} file!"


def test_classification_file(test_data):
    must_keys = ['target_classification', 'detection_status']
    missing_keys = must_keys - test_data['classification']
    assert not missing_keys, _error_msg(missing_keys, 'classification')


def test_iwc_file(test_data):
    must_keys = ['iwc', 'iwc_inc_rain', 'iwc_bias', 'iwc_error', 'iwc_sensitivity',
                 'iwc_retrieval_status']
    missing_keys = must_keys - test_data['iwc']
    assert not missing_keys, _error_msg(missing_keys, 'iwc')


def test_lwc_file(test_data):
    must_keys = ['lwc', 'lwc_error', 'lwc_retrieval_status', 'lwp', 'lwp_error']
    missing_keys = must_keys - test_data['lwp']
    assert not missing_keys, _error_msg(missing_keys, 'lwp')


def test_drizzle_file(test_data):
    must_keys = ['Do', 'mu', 'S', 'beta_corr', 'drizzle_N', 'drizzle_lwc', 'drizzle_lwf',
                 'v_drizzle', 'v_air', 'Do_error', 'drizzle_lwc_error',
                 'drizzle_lwf_error', 'S_error', 'Do_bias', 'drizzle_lwc_bias',
                 'drizzle_lwf_bias', 'drizzle_N_error', 'v_drizzle_error',
                 'drizzle_N_bias', 'v_drizzle_bias', 'drizzle_retrieval_status']
    missing_keys = must_keys - test_data['drizzle']
    assert not missing_keys, _error_msg(missing_keys, 'drizzle')
=======
from tests.test import read_variable_names, missing_var_msg

REQUIRED_KEYS = {
    'classification':
        {'target_classification', 'detection_status'},
    'iwc':
        {'iwc', 'iwc_inc_rain', 'iwc_bias', 'iwc_error', 'iwc_sensitivity',
         'iwc_retrieval_status'},
    'lwc':
        {'lwc', 'lwc_error', 'lwc_retrieval_status', 'lwp', 'lwp_error'},
    'drizzle':
        {'Do', 'mu', 'S', 'beta_corr', 'drizzle_N', 'drizzle_lwc', 'drizzle_lwf',
         'v_drizzle', 'v_air', 'Do_error', 'drizzle_lwc_error',
         'drizzle_lwf_error', 'S_error', 'Do_bias', 'drizzle_lwc_bias',
         'drizzle_lwf_bias', 'drizzle_N_error', 'v_drizzle_error',
         'drizzle_N_bias', 'v_drizzle_bias', 'drizzle_retrieval_status'}
    }


def test_all():
    for key in REQUIRED_KEYS:
        keys_in_test_file = read_variable_names(key)
        missing_keys = REQUIRED_KEYS[key] - keys_in_test_file
        assert not missing_keys, missing_var_msg(missing_keys, key)
>>>>>>> a400a447
<|MERGE_RESOLUTION|>--- conflicted
+++ resolved
@@ -1,53 +1,3 @@
-<<<<<<< HEAD
-import pytest
-import netCDF4
-from tests.test import initialize_test_data
-
-INSTRUMENT_LIST = ['classification', 'iwc', 'lwc', 'drizzle']
-TEST_DATA_PATH = initialize_test_data(INSTRUMENT_LIST)
-
-
-@pytest.fixture
-def test_data():
-    key_dict = {}
-    for i, instrument in enumerate(INSTRUMENT_LIST):
-        keys = list(netCDF4.Dataset(TEST_DATA_PATH[i]).variables.keys())
-        key_dict[instrument] = keys
-    return key_dict
-
-
-def _error_msg(missing_keys, name):
-    return f"Variable(s) {missing_keys} missing in {name} file!"
-
-
-def test_classification_file(test_data):
-    must_keys = ['target_classification', 'detection_status']
-    missing_keys = must_keys - test_data['classification']
-    assert not missing_keys, _error_msg(missing_keys, 'classification')
-
-
-def test_iwc_file(test_data):
-    must_keys = ['iwc', 'iwc_inc_rain', 'iwc_bias', 'iwc_error', 'iwc_sensitivity',
-                 'iwc_retrieval_status']
-    missing_keys = must_keys - test_data['iwc']
-    assert not missing_keys, _error_msg(missing_keys, 'iwc')
-
-
-def test_lwc_file(test_data):
-    must_keys = ['lwc', 'lwc_error', 'lwc_retrieval_status', 'lwp', 'lwp_error']
-    missing_keys = must_keys - test_data['lwp']
-    assert not missing_keys, _error_msg(missing_keys, 'lwp')
-
-
-def test_drizzle_file(test_data):
-    must_keys = ['Do', 'mu', 'S', 'beta_corr', 'drizzle_N', 'drizzle_lwc', 'drizzle_lwf',
-                 'v_drizzle', 'v_air', 'Do_error', 'drizzle_lwc_error',
-                 'drizzle_lwf_error', 'S_error', 'Do_bias', 'drizzle_lwc_bias',
-                 'drizzle_lwf_bias', 'drizzle_N_error', 'v_drizzle_error',
-                 'drizzle_N_bias', 'v_drizzle_bias', 'drizzle_retrieval_status']
-    missing_keys = must_keys - test_data['drizzle']
-    assert not missing_keys, _error_msg(missing_keys, 'drizzle')
-=======
 from tests.test import read_variable_names, missing_var_msg
 
 REQUIRED_KEYS = {
@@ -71,5 +21,4 @@
     for key in REQUIRED_KEYS:
         keys_in_test_file = read_variable_names(key)
         missing_keys = REQUIRED_KEYS[key] - keys_in_test_file
-        assert not missing_keys, missing_var_msg(missing_keys, key)
->>>>>>> a400a447
+        assert not missing_keys, missing_var_msg(missing_keys, key)