--- conflicted
+++ resolved
@@ -1,10 +1,7 @@
 """General helper functions for all products."""
-<<<<<<< HEAD
-=======
 import numpy as np
 import netCDF4
 from datetime import time, datetime
->>>>>>> da9afb65
 import cloudnetpy.utils as utils
 
 
@@ -55,9 +52,6 @@
 
 def get_source(data_handler):
     """Returns uuid (or filename if uuid not found) of the source file."""
-<<<<<<< HEAD
-    return getattr(data_handler.dataset, 'file_uuid', data_handler.filename)
-=======
     return getattr(data_handler.dataset, 'file_uuid', data_handler.filename)
 
 
@@ -72,5 +66,4 @@
     time_array = [time(int(t), int((t*60) % 60), int((t*3600) % 60))
                   for t in time_array]
     time_array = [datetime.combine(case_date, t) for t in time_array]
-    return np.asanyarray(time_array)
->>>>>>> da9afb65
+    return np.asanyarray(time_array)