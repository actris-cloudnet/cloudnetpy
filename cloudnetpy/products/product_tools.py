--- conflicted
+++ resolved
@@ -1,11 +1,7 @@
 """General helper functions for all products."""
 import numpy as np
 import netCDF4
-<<<<<<< HEAD
-from datetime import time, date, datetime
-=======
 from datetime import time, datetime
->>>>>>> fd9e6715
 import cloudnetpy.utils as utils
 
 
@@ -70,62 +66,4 @@
     time_array = [time(int(t), int((t*60) % 60), int((t*3600) % 60))
                   for t in time_array]
     time_array = [datetime.combine(case_date, t) for t in time_array]
-<<<<<<< HEAD
-    return np.asanyarray(time_array)
-
-
-def read_variables_and_date(data_name, ncdf_file):
-    """Read variables from generated product file
-        data_name: name of wanted product
-    """
-    datas = []
-    for i in range(len(data_name)):
-        data = netCDF4.Dataset(ncdf_file).variables[data_name[i]][:]
-        datas.append(data)
-    time_array = netCDF4.Dataset(ncdf_file).variables['time'][:]
-    height = netCDF4.Dataset(ncdf_file).variables['height'][:]/1000
-    case_date = date(int(netCDF4.Dataset(ncdf_file).year),
-                     int(netCDF4.Dataset(ncdf_file).month),
-                     int(netCDF4.Dataset(ncdf_file).day))
-    return datas, time_array, height, case_date
-
-
-def generate_log_cbar_ticklabel_list(vmin, vmax):
-    """Create list of log format colorbar labelticks as string"""
-    log_string = []
-    n = int(abs(vmin - vmax) + 1)
-
-    for i in range(n):
-        log = ('10$^{%s}$' % (int(vmin) + i))
-        log_string.append(log)
-        vmin = + 1
-
-    return log_string
-
-
-def interpolate_data_and_dimensions(data, times, height, new_time, new_height):
-    n = np.min(data)
-    data = np.asarray(data)
-    data = utils.interpolate_2d(times, height, data, new_time, new_height)
-    # TODO: interplotaatio ei toimi maskatuille, hoidetaan jossain vaiheessa
-    data = ma.masked_where(data < n, data)
-    return data
-
-
-def calculate_relative_error(old_data, new_data):
-    ind = np.where((old_data > 0) & (new_data > 0))
-    inds = np.full(new_data.shape, False, dtype=bool)
-    inds[ind] = True
-
-    old_data[~inds] = ma.masked
-    new_data[~inds] = ma.masked
-
-    error = ((new_data - old_data) / old_data) * 100
-    return error
-
-
-def convert_int2decimal(x):
-    return round(float(str(x) + ".0" + str(x + 1)), 2)
-=======
-    return np.asanyarray(time_array)
->>>>>>> fd9e6715
+    return np.asanyarray(time_array)