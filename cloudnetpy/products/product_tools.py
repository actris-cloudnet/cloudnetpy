"""General helper functions for all products."""
import numpy as np
import numpy.ma as ma
import netCDF4
from datetime import time, date, datetime
<<<<<<< HEAD
=======
import matplotlib.pyplot as plt
from matplotlib.colors import ListedColormap
import matplotlib.dates as mdates
import seaborn as sns
>>>>>>> 39c569ab
import cloudnetpy.utils as utils


def read_quality_bits(categorize_object):
    bitfield = categorize_object.getvar('quality_bits')
    keys = _get_quality_keys()
    return check_active_bits(bitfield, keys)


def read_category_bits(categorize_object):
    bitfield = categorize_object.getvar('category_bits')
    keys = _get_category_keys()
    return check_active_bits(bitfield, keys)


def check_active_bits(bitfield, keys):
    """
    Converts bitfield into dictionary.

    Args:
        bitfield (int): Array of integers containing yes/no
            information coded in the individual bits.

        keys (array_like): list of strings containing the names of the bits.
            They will be the keys in the returned dictionary.

    Returns:
        dict: Individual bits in a dictionary (with proper names).

    """
    bits = {}
    for i, key in enumerate(keys):
        bits[key] = utils.isbit(bitfield, i)
    return bits


def _get_category_keys():
    """Returns names of the 'category_bits' bits."""
    return ('droplet', 'falling', 'cold',
            'melting', 'aerosol', 'insect')


def _get_quality_keys():
    """Returns names of the 'quality_bits' bits."""
    return ('radar', 'lidar', 'clutter', 'molecular',
            'attenuated', 'corrected')


def get_source(data_handler):
    """Returns uuid (or filename if uuid not found) of the source file."""
    return getattr(data_handler.dataset, 'file_uuid', data_handler.filename)


# Tools for plotting
def convert_dtime_to_datetime(case_date, time_array):
    """Converts decimal time array to datetime array"""
    time_array = [time(int(time_array[i]), int((time_array[i] * 60) % 60),
                       int((time_array[i] * 3600) % 60))
                  for i in range(len(time_array))]
    time_array = [datetime.combine(case_date, t) for t in time_array]
    return np.asanyarray(time_array)


<<<<<<< HEAD
def read_variables_and_date(data_name, ncdf_file):
    """Read variables from generated product file
        data_name: name of wanted product
    """
    datas = []
    for i in range(len(data_name)):
        data = netCDF4.Dataset(ncdf_file).variables[data_name[i]][:]
        datas.append(data)
    time_array = netCDF4.Dataset(ncdf_file).variables['time'][:]
    height = netCDF4.Dataset(ncdf_file).variables['height'][:]/1000
    case_date = date(int(netCDF4.Dataset(ncdf_file).year),
                     int(netCDF4.Dataset(ncdf_file).month),
                     int(netCDF4.Dataset(ncdf_file).day))
    return datas, time_array, height, case_date
=======
def colors_to_colormap(color_l):
    """Transforms list of colors to colormap"""
    return ListedColormap(sns.color_palette(color_l).as_hex())


def read_variables_and_date(field_names, nc_file):
    """Read variables from generated product file data_name: name of wanted product
    """
    data_out = []
    for name in field_names:
        data_field = netCDF4.Dataset(nc_file).variables[name][:]
        data_out.append(data_field)
    time_array = netCDF4.Dataset(nc_file).variables['time'][:]
    height = netCDF4.Dataset(nc_file).variables['height'][:] / 1000
    case_date = date(int(netCDF4.Dataset(nc_file).year),
                     int(netCDF4.Dataset(nc_file).month),
                     int(netCDF4.Dataset(nc_file).day))
    return data_out, time_array, height, case_date


def initialize_time_height_axes(ax, n, i, max_y):
    xlabel = 'Time ' + r'(UTC)'
    ylabel = 'Height ' + '$(km)$'
    date_format = mdates.DateFormatter('%H:%M')
    ax.xaxis.set_major_formatter(date_format)
    ax.xaxis.set_major_locator(mdates.HourLocator(interval=4))
    ax.tick_params(axis='x', labelsize=12)
    if i == n-1:
        ax.set_xlabel(xlabel, fontsize=13)
    ax.tick_params(axis='y', labelsize=12)
    ax.set_ylim(0, max_y)
    ax.set_ylabel(ylabel, fontsize=13)
    return ax
>>>>>>> 39c569ab


def generate_log_cbar_ticklabel_list(vmin, vmax):
    """Create list of log format colorbar labelticks as string"""
    log_string = []
    n = int(abs(vmin - vmax) + 1)

    for i in range(n):
        log = ('10$^{%s}$' % (int(vmin) + i))
        log_string.append(log)
        vmin = + 1

    return log_string


<<<<<<< HEAD
=======
def initialize_figure(n):
    """ Usage is to create figure suitable different situations"""
    fig, ax = plt.subplots(n, 1, figsize=(16, 4+(n-1)*4.8))
    if n == 1:
        ax = [ax]
    return fig, ax


>>>>>>> 39c569ab
def interpolate_data_and_dimensions(data, times, height, new_time, new_height):
    n = np.min(data)
    data = np.asarray(data)
    data = utils.interpolate_2d(times, height, data, new_time, new_height)
    data = ma.masked_where(data < n, data)
    return data


def calculate_relative_error(old_data, new_data):
    ind = np.where((old_data > 0) & (new_data > 0))
    inds = np.full(new_data.shape, False, dtype=bool)
    inds[ind] = True
<<<<<<< HEAD

    old_data[~inds] = ma.masked
    new_data[~inds] = ma.masked

=======
    old_data[~inds] = ma.masked
    new_data[~inds] = ma.masked
>>>>>>> 39c569ab
    error = ((new_data - old_data) / old_data) * 100
    return error


def convert_int2decimal(x):
    return round(float(str(x) + ".0" + str(x + 1)), 2)<|MERGE_RESOLUTION|>--- conflicted
+++ resolved
@@ -1,15 +1,4 @@
 """General helper functions for all products."""
-import numpy as np
-import numpy.ma as ma
-import netCDF4
-from datetime import time, date, datetime
-<<<<<<< HEAD
-=======
-import matplotlib.pyplot as plt
-from matplotlib.colors import ListedColormap
-import matplotlib.dates as mdates
-import seaborn as sns
->>>>>>> 39c569ab
 import cloudnetpy.utils as utils
 
 
@@ -60,119 +49,4 @@
 
 def get_source(data_handler):
     """Returns uuid (or filename if uuid not found) of the source file."""
-    return getattr(data_handler.dataset, 'file_uuid', data_handler.filename)
-
-
-# Tools for plotting
-def convert_dtime_to_datetime(case_date, time_array):
-    """Converts decimal time array to datetime array"""
-    time_array = [time(int(time_array[i]), int((time_array[i] * 60) % 60),
-                       int((time_array[i] * 3600) % 60))
-                  for i in range(len(time_array))]
-    time_array = [datetime.combine(case_date, t) for t in time_array]
-    return np.asanyarray(time_array)
-
-
-<<<<<<< HEAD
-def read_variables_and_date(data_name, ncdf_file):
-    """Read variables from generated product file
-        data_name: name of wanted product
-    """
-    datas = []
-    for i in range(len(data_name)):
-        data = netCDF4.Dataset(ncdf_file).variables[data_name[i]][:]
-        datas.append(data)
-    time_array = netCDF4.Dataset(ncdf_file).variables['time'][:]
-    height = netCDF4.Dataset(ncdf_file).variables['height'][:]/1000
-    case_date = date(int(netCDF4.Dataset(ncdf_file).year),
-                     int(netCDF4.Dataset(ncdf_file).month),
-                     int(netCDF4.Dataset(ncdf_file).day))
-    return datas, time_array, height, case_date
-=======
-def colors_to_colormap(color_l):
-    """Transforms list of colors to colormap"""
-    return ListedColormap(sns.color_palette(color_l).as_hex())
-
-
-def read_variables_and_date(field_names, nc_file):
-    """Read variables from generated product file data_name: name of wanted product
-    """
-    data_out = []
-    for name in field_names:
-        data_field = netCDF4.Dataset(nc_file).variables[name][:]
-        data_out.append(data_field)
-    time_array = netCDF4.Dataset(nc_file).variables['time'][:]
-    height = netCDF4.Dataset(nc_file).variables['height'][:] / 1000
-    case_date = date(int(netCDF4.Dataset(nc_file).year),
-                     int(netCDF4.Dataset(nc_file).month),
-                     int(netCDF4.Dataset(nc_file).day))
-    return data_out, time_array, height, case_date
-
-
-def initialize_time_height_axes(ax, n, i, max_y):
-    xlabel = 'Time ' + r'(UTC)'
-    ylabel = 'Height ' + '$(km)$'
-    date_format = mdates.DateFormatter('%H:%M')
-    ax.xaxis.set_major_formatter(date_format)
-    ax.xaxis.set_major_locator(mdates.HourLocator(interval=4))
-    ax.tick_params(axis='x', labelsize=12)
-    if i == n-1:
-        ax.set_xlabel(xlabel, fontsize=13)
-    ax.tick_params(axis='y', labelsize=12)
-    ax.set_ylim(0, max_y)
-    ax.set_ylabel(ylabel, fontsize=13)
-    return ax
->>>>>>> 39c569ab
-
-
-def generate_log_cbar_ticklabel_list(vmin, vmax):
-    """Create list of log format colorbar labelticks as string"""
-    log_string = []
-    n = int(abs(vmin - vmax) + 1)
-
-    for i in range(n):
-        log = ('10$^{%s}$' % (int(vmin) + i))
-        log_string.append(log)
-        vmin = + 1
-
-    return log_string
-
-
-<<<<<<< HEAD
-=======
-def initialize_figure(n):
-    """ Usage is to create figure suitable different situations"""
-    fig, ax = plt.subplots(n, 1, figsize=(16, 4+(n-1)*4.8))
-    if n == 1:
-        ax = [ax]
-    return fig, ax
-
-
->>>>>>> 39c569ab
-def interpolate_data_and_dimensions(data, times, height, new_time, new_height):
-    n = np.min(data)
-    data = np.asarray(data)
-    data = utils.interpolate_2d(times, height, data, new_time, new_height)
-    data = ma.masked_where(data < n, data)
-    return data
-
-
-def calculate_relative_error(old_data, new_data):
-    ind = np.where((old_data > 0) & (new_data > 0))
-    inds = np.full(new_data.shape, False, dtype=bool)
-    inds[ind] = True
-<<<<<<< HEAD
-
-    old_data[~inds] = ma.masked
-    new_data[~inds] = ma.masked
-
-=======
-    old_data[~inds] = ma.masked
-    new_data[~inds] = ma.masked
->>>>>>> 39c569ab
-    error = ((new_data - old_data) / old_data) * 100
-    return error
-
-
-def convert_int2decimal(x):
-    return round(float(str(x) + ".0" + str(x + 1)), 2)+    return getattr(data_handler.dataset, 'file_uuid', data_handler.filename)