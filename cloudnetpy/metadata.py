"""Initial Metadata of Cloudnet variables for NetCDF file writing.
"""

from collections import namedtuple

FIELDS = (
    'long_name',
    'units',
    'comment',
    'definition',
    'references',
    'ancillary_variables',
    'positive')

MetaData = namedtuple('MetaData', FIELDS, defaults=(None,)*len(FIELDS))

_DEFINITIONS = {
    'category_bits':
    ('\n'
     'Bit 0: Small liquid droplets are present.\n'
     'Bit 1: Falling hydrometeors are present; if Bit 2 is set then these are most\n'
     '       likely ice particles, otherwise they are drizzle or rain drops.\n'
     'Bit 2: Wet-bulb temperature is less than 0 degrees C, implying\n'
     '       the phase of Bit-1 particles.\n'
     'Bit 3: Melting ice particles are present.\n'
     'Bit 4: Aerosol particles are present and visible to the lidar.\n'
     'Bit 5: Insects are present and visible to the radar.'),

    'quality_bits':
    ('\n'
     'Bit 0: An echo is detected by the radar.\n'
     'Bit 1: An echo is detected by the lidar.\n'
     'Bit 2: The apparent echo detected by the radar is ground clutter\n'
     '       or some other non-atmospheric artifact.\n'
     'Bit 3: The lidar echo is due to clear-air molecular scattering.\n'
     'Bit 4: Liquid water cloud, rainfall or melting ice below this pixel\n'
     '       will have caused radar and lidar attenuation; if bit 5 is set then\n'
     '       a correction for the radar attenuation has been performed;\n'
     '       otherwise do not trust the absolute values of reflectivity factor.\n'
     '       No correction is performed for lidar attenuation.\n'
     'Bit 5: Radar reflectivity has been corrected for liquid-water attenuation\n'
     '       using the microwave radiometer measurements of liquid water path\n'
     '       and the lidar estimation of the location of liquid water cloud;\n'
     '       be aware that errors in reflectivity may result.'),

    'target_classification':
    ('\n'
     'Value 0: Clear sky.\n'
     'Value 1: Cloud liquid droplets only.\n'
     'Value 2: Drizzle or rain.\n'
     'Value 3: Drizzle or rain coexisting with cloud liquid droplets.\n'
     'Value 4: Ice particles.\n'
     'Value 5: Ice coexisting with supercooled liquid droplets.\n'
     'Value 6: Melting ice particles.\n'
     'Value 7: Melting ice particles coexisting with cloud liquid droplets.\n'
     'Value 8: Aerosol particles, no cloud or precipitation.\n'
     'Value 9: Insects, no cloud or precipitation.\n'
     'Value 10: Aerosol coexisting with insects, no cloud or precipitation.'),

    'detection_status':
    ('\n'
     'Value 0: Clear sky.\n'
     'Value 1: Lidar echo only.\n'
     'Value 2: Radar echo but reflectivity may be unreliable as attenuation by\n'
     '         rain, melting ice or liquid cloud has not been corrected.\n'
     'Value 3: Good radar and lidar echos.\n'
     'Value 4: No radar echo but rain or liquid cloud beneath mean that\n'
     '         attenuation that would be experienced is unknown.\n'
     'Value 5: Good radar echo only.\n'
     'Value 6: No radar echo but known attenuation.\n'
     'Value 7: Radar echo corrected for liquid cloud attenuation\n'
     '         using microwave radiometer data.\n'
     'Value 8: Radar ground clutter.\n'
     'Value 9: Lidar clear-air molecular scattering.'),

    'iwc_retrieval_status':
    ('\n'
     'Value 0: No ice present\n'
     'Value 1: Reliable retrieval\n'
     'Value 2: Unreliable retrieval due to uncorrected attenuation from liquid\n'
     '         water below the ice (no liquid water path measurement available).\n'
     'Value 3: Retrieval performed but radar corrected for liquid attenuation\n'
     '         using radiometer liquid water path which is not always accurate.\n'
     'Value 4: Ice detected only by the lidar.\n'
     'Value 5: Ice detected by radar but rain below so no retrieval performed\n'
     '         due to very uncertain attenuation.\n'
     'Value 6: Clear sky above rain, wet-bulb temperature less than 0degC: if rain\n'
     '         attenuation were strong then ice could be present but undetected.\n'
     'Value 7: Drizzle or rain that would have been classified as ice if the\n'
     '         wet-bulb temperature were less than 0degC: may be ice if\n'
     '         temperature is in error.'),

    'lwc_retrieval_status':
    ('\n'
     'Value 0: No liquid water detected\n'
     'Value 1: Reliable retrieval\n'
     'Value 2: Adiabatic retrieval where cloud top has been adjusted to match\n'
     '         liquid water path from microwave radiometer because layer is not\n'
     '         detected by radar.\n'
     'Value 3: Adiabatic retrieval: new cloud pixels where cloud top has been\n'
     '         adjusted to match liquid water path from microwave radiometer\n'
     '         because layer is not detected by radar.\n'
     'Value 4: No retrieval: either no liquid water path is available or liquid\n'
     '         water path is uncertain.\n'
     'Value 5: No retrieval: liquid water layer detected only by the lidar and\n'
     '         liquid water path is unavailable or uncertain:\n'
     '         cloud top may be higher than diagnosed cloud top since lidar\n'
     '         signal has been attenuated.\n'
     'Value 6: Rain present: cloud extent is difficult to ascertain and liquid\n'
     '         water path also uncertain.'),

    'model_number':
        ('\n'
         '0: Single polarisation radar.\n'
         '1: Dual polarisation radar.'),

    'dual_polarization':
        ('\n'
         'Value 0: Single polarisation radar.\n'
         'Value 1: Dual polarisation radar in linear depolarisation ratio (LDR)\n'
         '         mode.\n'
         'Value 2: Dual polarisation radar in simultaneous transmission\n'
         '         simultaneous reception (STSR) mode.'),

    'FFT_window':
        ('\n'
         'Value 0: Square\n'
         'Value 1: Parzen\n'
         'Value 2: Blackman\n'
         'Value 3: Welch\n'
         'Value 4: Slepian2\n'
         'Value 5: Slepian3'),

    'quality_flag':
        ('\n'
         'Bit 0: ADC saturation.\n'
         'Bit 1: Spectral width too high.\n'
         'Bit 2: No transmission power levelling.')

}

_COMMENTS = {
    'category_bits':
    ('This variable contains information on the nature of the targets\n'
     'at each pixel, thereby facilitating the application of algorithms that work\n'
     'with only one type of target. The information is in the form of an array of\n'
     'bits, each of which states either whether a certain type of particle is present\n'
     '(e.g. aerosols), or the whether some of the target particles have a particular\n'
     'property. The definitions of each bit are given in the definition attribute.\n'
     'Bit 0 is the least significant.'),

    'quality_bits':
    ('This variable contains information on the quality of the\n'
     'data at each pixel. The information is in the form of an array\n'
     'of bits, and the definitions of each bit are given in the definition\n'
     'attribute. Bit 0 is the least significant.'),

    'target_classification':
    ('This variable is a simplification of the bitfield "category_bits" in the\n'
     'target categorization and data quality dataset. It provides the 9 main\n'
     'atmospheric target classifications that can be distinguished by radar and\n'
     'lidar. The classes are defined in the definition attributes.'),

    'detection_status':
    ('This variable is a simplification of the bitfield "quality_bits" in the\n'
     'target categorization and data quality dataset. It reports on the\n'
     'reliability of the radar and lidar data used to perform the classification.\n'
     'The classes are defined in the definition attributes.'),

    'cloud_mask':
    ('This variable was calculated from the instance of cloud in the cloud mask\n'
     'variable and provides array of total cloud layer.'),

    'cloud_bottom':
    ('This variable was calculated from the instance of cloud in the cloud mask\n'
     'variable and provides cloud base height for a maximum of 1 cloud layers.'),

    'cloud_top':
    ('This variable was calculated from the instance of cloud in the cloud mask\n'
     'variable and provides cloud base top for a maximum of 1 cloud layers.'),

    'iwc':
    ('This variable was calculated from the radar reflectivity factor, after\n'
     'correction for gaseous and liquid attenuation, and temperature taken\n'
     'from a forecast model, using an empirical formula.'),

    'iwc_error':
    ('This variable is an estimate of the one-standard-deviation random error\n'
     'in ice water content due to both the uncertainty of the retrieval\n'
     '(about +50%/-33%, or 1.7 dB), and the random error in radar reflectivity\n'
     'factor from which ice water content was calculated. When liquid water is\n'
     'present beneath the ice but no microwave radiometer data were available to\n'
     'correct for the associated attenuation, the error also includes a\n'
     'contribution equivalent to approximately 250 g m-2 of liquid water path\n'
     'being uncorrected for.'),

    'iwc_bias':
    ('This variable was calculated from the instance of cloud in the cloud mask\n'
     'variable and provides cloud base top for a maximum of 1 cloud layers.'),

    'iwc_sensitivity':
    ('This variable is an estimate of the minimum detectable ice water content\n'
     'as a function of height.'),

    'iwc_retrieval_status':
    ('This variable describes whether a retrieval was performed for each pixel,\n'
     'and its associated quality, in the form of 8 different classes.\n'
     'The classes are defined in the definition and long_definition attributes.\n'
     'The most reliable retrieval is that without any rain or liquid\n'
     'cloud beneath, indicated by the value 1, then the next most reliable is\n'
     'when liquid water attenuation has been corrected using a microwave\n'
     'radiometer, indicated by the value 3, while a value 2 indicates that\n'
     'liquid water cloud was present but microwave radiometer data were not\n'
     'available so no correction was performed. No attempt is made to retrieve\n'
     'ice water content when rain is present below the ice; this is indicated\n'
     'by the value 5.'),

    'iwc_inc_rain':
    ('This variable is the same as iwc, \n'
     'except that values of iwc in ice above rain have been included. \n'
     'This variable contains values \n'
     'which have been severely affected by attenuation \n'
     'and should only be used when the effect of attenuation is being studied.'),

    'lwc':
    ('This variable was calculated for the profiles where the categorization\n'
     'data has diagnosed that liquid water is present and liquid water path is\n'
     'available from a coincident microwave radiometer. The model temperature\n'
     'and pressure were used to estimate the theoretical adiabatic liquid water\n'
     'content gradient for each cloud base and the adiabatic liquid water\n'
     'content is then scaled that its integral matches the radiometer\n'
     'measurement so that the liquid water content now follows a quasi-adiabatic\n'
     'profile. If the liquid layer is detected by the lidar only, there is the\n'
     'potential for cloud top height to be underestimated and so if the\n'
     'adiabatic integrated liquid water content is less than that measured by\n'
     'the microwave radiometer, the cloud top is extended until the adiabatic\n'
     'integrated liquid water content agrees with the value measured by the\n'
     'microwave radiometer. Missing values indicate that either\n'
     '1) a liquid water layer was diagnosed but no microwave radiometer data was\n'
     '   available,\n'
     '2) a liquid water layer was diagnosed but the microwave radiometer data\n'
     '   was unreliable; this may be because a melting layer was present in the\n'
     '   profile, or because the retrieved lwp was unphysical (values of zero\n'
     '   are not uncommon for thin supercooled liquid layers)\n'
     '3) that rain is present in the profile and therefore, the vertical extent\n'
     '   of liquid layers is difficult to ascertain.'),

    'lwc_error':
    ('This variable is an estimate of the random error in liquid water content\n'
     'due to the uncertainty in the microwave radiometer liquid water path\n'
     'retrieval and the uncertainty in cloud base and/or cloud top height.\n'
     'This is associated with the resolution of the grid used, 20 m,\n'
     'which can affect both cloud base and cloud top. If the liquid layer is\n'
     'detected by the lidar only, there is the potential for cloud top height\n'
     'to be underestimated. Similarly, there is the possibility that the lidar\n'
     'may not detect the second cloud base when multiple layers are present and\n'
     'the cloud base will be overestimated. It is assumed that the error\n'
     'contribution arising from using the model temperature and pressure at\n'
     'cloud base is negligible.'),

    'lwc_retrieval_status':
    ('This variable describes whether a retrieval was performed for each pixel,\n'
     'and its associated quality, in the form of 6 different classes. The classes\n'
     'are defined in the definition and long_definition attributes.\n'
     'The most reliable retrieval is that when both radar and lidar detect the\n'
     'liquid layer, and microwave radiometer data is present, indicated by the\n'
     'value 1. The next most reliable is when microwave radiometer data is used\n'
     'to adjust the cloud depth when the radar does not detect the liquid layer,\n'
     'indicated by the value 2, with a value of 3 indicating the cloud pixels\n'
     'that have been added at cloud top to avoid the profile becoming\n'
     'superadiabatic. A value of 4 indicates that microwave radiometer data\n'
     'were not available or not reliable (melting level present or unphysical\n'
     'values) but the liquid layers were well defined.  If cloud top was not\n'
     'well defined then this is indicated by a value of 5. The full retrieval of\n'
     'liquid water content, which requires reliable liquid water path from the\n'
     'microwave radiometer, was only performed for classes 1-3. No attempt is\n'
     'made to retrieve liquid water content when rain is present; this is\n'
     'indicated by the value 6.'),

    'LWP':
    ('This variable is the vertically integrated liquid water directly over the\n'
     'site. The temporal correlation of errors in liquid water path means that\n'
     'it is not really meaningful to distinguish bias from random error, so only\n'
     'an error variable is provided.'),

    'LWP_error':
    ('This variable is a rough estimate of the one-standard-deviation error\n'
     'in liquid water path, calculated as a combination of a 20 g m-2 linear\n'
     'error and a 25% fractional error.'),

    'lwc_th':
    ('This variable is the liquid water content assuming a tophat distribution.\n'
     'I.e. the profile of liquid water content in each layer is constant.'),

    'radar_liquid_atten':
    ('This variable was calculated from the liquid water path measured by\n'
     'microwave radiometer using lidar and radar returns to perform an \n'
     'approximate partitioning of the liquid water content with height.\n'
     'Bit 5 of the quality_bits variable indicates where a correction for\n'
     'liquid water attenuation has been performed.'),

    'radar_gas_atten':
    ('This variable was calculated from the model temperature, pressure and\n'
     'humidity, but forcing pixels containing liquid cloud to saturation with\n'
     'respect to liquid water. It has been used to correct Z.'),

    'Tw':
    ('This variable was calculated from model T, P and relative humidity, first\n'
     'interpolated into measurement grid.'),

    'Z_sensitivity':
    ('This variable is an estimate of the radar sensitivity, i.e. the minimum\n'
     'detectable radar reflectivity, as a function of height. It includes the\n'
     'effect of ground clutter and gas attenuation but not liquid attenuation.'),

    'Z_error':
    ('This variable is an estimate of the one-standard-deviation random error in\n'
     'radar reflectivity factor. It originates from the following independent\n'
     'sources of error:\n'
     '1) Precision in reflectivity estimate due to finite signal to noise\n'
     '   and finite number of pulses\n'
     '2) 10% uncertainty in gaseous attenuation correction (mainly due to\n'
     '   error in model humidity field)\n'
     '3) Error in liquid water path (given by the variable lwp_error) and\n'
     '   its partitioning with height).'),

    'Z':
    ('This variable has been corrected for attenuation by gaseous\n'
     'attenuation (using the thermodynamic variables from a forecast\n'
     'model; see the radar_gas_atten variable) and liquid attenuation\n'
     '(using liquid water path from a microwave radiometer; see the\n'
     'radar_liquid_atten variable) but rain and melting-layer attenuation\n'
     'has not been corrected. Calibration convention: in the absence of\n'
     'attenuation, a cloud at 273 K containing one million 100-micron droplets\n'
     'per cubic metre will have a reflectivity of 0 dBZ at all frequencies.'),

    'bias':
    'This variable is an estimate of the one-standard-deviation calibration error.',

    'ldr':
    'This parameter is the ratio of cross-polar to co-polar reflectivity.',

    'width':
    ('This parameter is the standard deviation of the reflectivity-weighted\n'
     'velocities in the radar pulse volume.'),

    'v':
    ('This parameter is the radial component of the velocity, with positive\n'
     'velocities are away from the radar.'),
}

ATTRIBUTES = {
    'time': MetaData(
        long_name='Time UTC',
        units='decimal hours since midnight'
    ),
    'model_time': MetaData(
        long_name='model time UTC',
        units='decimal hours since midnight'
    ),
    'height': MetaData(
        long_name='Height above mean sea level',
        units='m'
    ),
    'model_height': MetaData(
        long_name='Height of model variables above mean sea level',
        units='m'
    ),
    'range': MetaData(
        long_name='Height above ground',
        units='m'
    ),
    'latitude': MetaData(
        long_name='Latitude of site',
        units='degrees_north'
    ),
    'longitude': MetaData(
        long_name='Longitude of site',
        units='degrees_north'
    ),
    'altitude': MetaData(
        long_name='Altitude of site',
        units='m'
    ),
    'radar_frequency': MetaData(
        long_name='Radar transmit frequency',
        units='GHz'
    ),
    'lidar_wavelength': MetaData(
        long_name='Laser wavelength',
        units='nm'
    ),
    'ldr': MetaData(
        long_name='Linear depolarisation ratio',
        units='dB',
        comment=_COMMENTS['ldr']
    ),
    'width': MetaData(
        long_name='Spectral width',
        units='m s-1',
        comment=_COMMENTS['width']
    ),
    'v': MetaData(
        long_name='Doppler velocity',
        units='m s-1',
        comment=_COMMENTS['v'],
        positive='up',
    ),
    'SNR': MetaData(
        long_name='Signal-to-noise ratio',
        units='dB',
    ),
    'Z': MetaData(
        long_name='Radar reflectivity factor',
        units='dBZ',
        comment=_COMMENTS['Z'],
        ancillary_variables='Z_error Z_bias Z_sensitivity'
    ),
    'Z_error': MetaData(
        long_name='Error in radar reflectivity factor',
        units='dB',
        comment=_COMMENTS['Z_error']
    ),
    'Z_bias': MetaData(
        long_name='Bias in radar reflectivity factor',
        units='dB',
        comment=_COMMENTS['bias']
    ),
    'Z_sensitivity': MetaData(
        long_name='Minimum detectable radar reflectivity',
        units='dBZ',
        comment=_COMMENTS['Z_sensitivity']
    ),
    'Zh': MetaData(
        long_name='Radar reflectivity factor (uncorrected), horizontal polarization',
        units='dBZ',
    ),
    'radar_liquid_atten': MetaData(
        long_name='Approximate two-way radar attenuation due to liquid water',
        units='dB',
        comment=_COMMENTS['radar_liquid_atten']
    ),
    'radar_gas_atten': MetaData(
        long_name='Two-way radar attenuation due to atmospheric gases',
        units='dB',
        comment=_COMMENTS['radar_gas_atten'],
        references='Liebe (1985, Radio Sci. 20(5), 1069-1089)'
    ),
    'Tw': MetaData(
        long_name='Wet-bulb temperature',
        units='K',
        comment=_COMMENTS['Tw']
    ),
    'vwind': MetaData(
        long_name='Meridional wind',
        units='m s-1',
    ),
    'uwind': MetaData(
        long_name='Zonal wind',
        units='m s-1',
    ),
    'is_rain': MetaData(
        long_name='Presence of rain',
        comment='Integer denoting the rain (1) or no rain (0).'
    ),
    'q': MetaData(
        long_name='Specific humidity',
        units=''
    ),
    'temperature': MetaData(
        long_name='Temperature',
        units='K',
    ),
    'pressure': MetaData(
        long_name='Pressure',
        units='Pa',
    ),
    'beta': MetaData(
        long_name='Attenuated backscatter coefficient',
        units='sr-1 m-1',
        ancillary_variables='beta_error beta_bias'
    ),
    'beta_raw': MetaData(
        long_name='Raw attenuated backscatter coefficient',
        units='sr-1 m-1',
    ),
    'beta_error': MetaData(
        long_name='Error in attenuated backscatter coefficient',
        units='dB',
    ),
    'beta_bias': MetaData(
        long_name='Bias in attenuated backscatter coefficient',
        units='dB',
    ),
    'lwp': MetaData(
        long_name='Liquid water path',
        units='',
    ),
    'lwp_error': MetaData(
        long_name='Error in liquid water path',
        units='',
    ),
    'category_bits': MetaData(
        long_name='Target categorization bits',
        comment=_COMMENTS['category_bits'],
        definition=_DEFINITIONS['category_bits']
    ),
    'quality_bits': MetaData(
        long_name='Data quality bits',
        comment=_COMMENTS['quality_bits'],
        definition=_DEFINITIONS['quality_bits']
    ),
    # product variables
    'target_classification': MetaData(
        long_name='Target classification',
        comment=_COMMENTS['target_classification'],
        definition=_DEFINITIONS['target_classification']
    ),
    'detection_status': MetaData(
        long_name='Radar and lidar detection status',
        comment=_COMMENTS['detection_status'],
        definition=_DEFINITIONS['detection_status']
    ),
    'iwc': MetaData(
        long_name='Ice water content',
        units='',
        comment=_COMMENTS['iwc'],
        ancillary_variables='iwc_sensitivity'
    ),
    'iwc_error': MetaData(
        long_name='Random error in ice water content, one standard deviation',
        units='dB',
        comment=_COMMENTS['iwc_error']
    ),
    'iwc_bias': MetaData(
        long_name='Possible bias in ice water content, one standard deviation',
        units='dB',
        comment=_COMMENTS['iwc_bias']
    ),
    'iwc_sensitivity': MetaData(
        long_name='Minimum detectable ice water content',
        units='',
        comment=_COMMENTS['iwc_sensitivity']
    ),
    'iwc_retrieval_status': MetaData(
        long_name='Ice water content retrieval status',
        comment=_COMMENTS['iwc_retrieval_status'],
        definition=_DEFINITIONS['iwc_retrieval_status']
    ),
    'iwc_inc_rain': MetaData(
<<<<<<< HEAD
        'Ice water content including rain',
        'kg m-3',
        (1e-7, 0.001),
        _LOG,
=======
        long_name='Ice water content including rain',
>>>>>>> 52cb6aa1
        comment=_COMMENTS['iwc_inc_rain'],
        ancillary_variables='iwc_sensitivity'
    ),
    'lwc': MetaData(
        long_name='Liquid water content',
        comment=_COMMENTS['lwc']
    ),
    'lwc_error': MetaData(
<<<<<<< HEAD
        'Random error in liquid water content, one standard deviation',
        'dB',
=======
        long_name='Random error in liquid water content, one standard deviation',
>>>>>>> 52cb6aa1
        comment=_COMMENTS['lwc_error'],
    ),
    'lwc_retrieval_status': MetaData(
        long_name='Liquid water content retrieval status',
        comment=_COMMENTS['lwc_retrieval_status'],
        definition=_DEFINITIONS['lwc_retrieval_status']
    ),
    'insect_prob': MetaData(
        long_name='Insect probability',
        units='',
    ),
    # RPG variables.
    'Ze': MetaData(
        long_name='Radar reflectivity factor (uncorrected), vertical polarization',
        units='dBZ',
    ),
    'rain_rate': MetaData(
        long_name='Rain rate',
        units='mm h-1',
    ),
    'input_voltage_range': MetaData(
        long_name='ADC input voltage range (+/-)',
        units='mV',
    ),
    'noise_threshold': MetaData(
        long_name='Noise filter threshold factor',
        units='',
        comment='Multiple of the standard deviation of Doppler spectra.'
    ),
    'antenna_separation': MetaData(
        long_name='Antenna separation',
        units='m',
    ),
    'antenna_diameter': MetaData(
        long_name='Antenna diameter',
        units='m',
    ),
    'antenna_gain': MetaData(
        long_name='Antenna gain',
        units='dB',
    ),
    'range_resolution': MetaData(
        long_name='Vertical resolution of range',
        units='m',
    ),
    'half_power_beam_width': MetaData(
        long_name='Half power beam width',
        units='degrees',
    ),
    'transmitter_temperature': MetaData(
        long_name='Transmitter temperature',
        units='K',
    ),
    'transmitted_power': MetaData(
        long_name='Transmitted power',
        units='W',
    ),
    'number_of_spectral_samples': MetaData(
        long_name='Number of spectral samples in each chirp sequence',
        units='',
    ),
    'skewness': MetaData(
        long_name='Skewness of spectra',
        units='',
    ),
    'kurtosis': MetaData(
        long_name='Kurtosis of spectra',
        units='',
    ),
    'azimuth': MetaData(
        long_name='Azimuth angle',
        units='degrees',
    ),
    'elevation': MetaData(
        long_name='Elevation angle above horizon',
        units='degrees',
    ),
    'if_power': MetaData(
        long_name='IF power at ACD',
        units='uW',
    ),
    'brightness_temperature': MetaData(
        long_name='Brightness temperature',
        units='K',
    ),
    'voltage': MetaData(
        long_name='Voltage',
        units='V',
    ),
    'wind_direction': MetaData(
        long_name='Wind direction',
        units='degrees',
    ),
    'wind_speed': MetaData(
        long_name='Wind speed',
        units='m s-1',
    ),
    'pc_temperature': MetaData(
        long_name='PC temperature',
        units='K',
    ),
    'receiver_temperature': MetaData(
        long_name='Receiver temperature',
        units='K',
    ),
    'time_ms': MetaData(
        long_name='Time ms',
        units='ms',
    ),
    'integration_time': MetaData(
        long_name='Integration time',
        units='s',
        comment='Effective integration time of chirp sequence',
    ),
    'file_code': MetaData(
        long_name='File code',
        comment='Indicates the RPG software version.',
    ),
    'program_number': MetaData(
        long_name='Program number',
    ),
    'model_number': MetaData(
        long_name='Model number',
        definition=_DEFINITIONS['model_number']
    ),
    'sample_duration': MetaData(
        long_name='Sample duration',
        units='s'
    ),
    'dual_polarization': MetaData(
        long_name='Dual polarisation type',
        definition=_DEFINITIONS['dual_polarization']
    ),
    'number_of_averaged_chirps': MetaData(
        long_name='Number of averaged chirps in sequence'
    ),
    'chirp_start_indices': MetaData(
        long_name='Chirp sequences start indices'
    ),
    'calibration_interval': MetaData(
        long_name='Calibration interval in samples'
    ),
    'status_flag': MetaData(
        long_name='Status flag for heater and blower'
    ),
    'FFT_window': MetaData(
        long_name='FFT window type',
        definition=_DEFINITIONS['FFT_window']
    ),
    'quality_flag': MetaData(
        long_name='Quality flag',
        definition=_DEFINITIONS['quality_flag']
    ),
    'nyquist_velocity': MetaData(
        long_name='Nyquist velocity',
        units='m s-1'
    ),
    'correlation_coefficient': MetaData(
        long_name='Correlation coefficient',
    ),
    'Zdr': MetaData(
        long_name='Differential reflectivity',
        units='dB'
    ),
    'spectral_differential_phase': MetaData(
        long_name='Spectral differential phase'
    ),
}<|MERGE_RESOLUTION|>--- conflicted
+++ resolved
@@ -548,14 +548,7 @@
         definition=_DEFINITIONS['iwc_retrieval_status']
     ),
     'iwc_inc_rain': MetaData(
-<<<<<<< HEAD
-        'Ice water content including rain',
-        'kg m-3',
-        (1e-7, 0.001),
-        _LOG,
-=======
         long_name='Ice water content including rain',
->>>>>>> 52cb6aa1
         comment=_COMMENTS['iwc_inc_rain'],
         ancillary_variables='iwc_sensitivity'
     ),
@@ -564,12 +557,7 @@
         comment=_COMMENTS['lwc']
     ),
     'lwc_error': MetaData(
-<<<<<<< HEAD
-        'Random error in liquid water content, one standard deviation',
-        'dB',
-=======
         long_name='Random error in liquid water content, one standard deviation',
->>>>>>> 52cb6aa1
         comment=_COMMENTS['lwc_error'],
     ),
     'lwc_retrieval_status': MetaData(
