"""Module containing low-level functions to classify gridded
radar / lidar measurements.
"""
from collections import namedtuple
import numpy as np
import numpy.ma as ma
from scipy.ndimage.filters import gaussian_filter
from scipy.interpolate import interp1d
from cloudnetpy import utils
from cloudnetpy.categorize import droplet, atmos
from cloudnetpy.constants import T0
from cloudnetpy.categorize import melting


    # TODO: test output, maybe inner also
def fetch_quality(radar, lidar, classification, attenuations):
    """Returns Cloudnet quality bits.

    Args:
        radar (Radar): Radar data container.
        lidar (Lidar): Lidar data container.
        classification (_ClassificationResult): Container for classification
            results.
        attenuations (dict):

    Returns:
        ndarray: Integer array containing the following bits:
            - bit 0: Pixel contains radar data
            - bit 1: Pixel contains lidar data
            - bit 2: Pixel contaminated by radar clutter
            - bit 3: Molecular scattering present (currently not implemented!)
            - bit 4: Pixel was affected by liquid attenuation
            - bit 5: Liquid attenuation was corrected

    See also:
        classify.fetch_cat_bits()

    """
    bits = [None]*6
    bits[0] = ~radar.data['Z'][:].mask
    bits[1] = ~lidar.data['beta'][:].mask
    bits[2] = classification.is_clutter
    bits[4] = attenuations['liquid_corrected'] | attenuations['liquid_uncorrected']
    bits[5] = attenuations['liquid_corrected']
    qbits = _bits_to_integer(bits)
    return {'quality_bits': qbits}

    # TODO: test output, maybe inner also
def classify_measurements(radar, lidar, model, mwr):
    """Classifies radar/lidar observations.

    This function classifies atmospheric scatterer from the input data.
    The input data needs to be averaged or interpolated to the common
    time / height grid before calling this function.

    Args:
        radar (Radar): A Radar object.
        lidar (Lidar): A Lidar object.
        model (Model): A Model object.
        mwr (Mwr): A Mwr object.

    Returns:
        _ClassificationResult: Object containing the result
            of classification.

    See also:
        classify.fetch_qual_bits()

    """
    obs = _ClassData(radar, lidar, model, mwr)
    bits = [None] * 6
    liquid = droplet.find_liquid(obs)
    bits[3] = melting.find_melting_layer(obs)
    bits[2] = find_freezing_region(obs, bits[3])
    bits[0] = droplet.correct_liquid_top(obs, liquid, bits[2], limit=500)
    bits[5], insect_prob = find_insects(obs, bits[3], bits[0])
    bits[1] = find_falling_hydrometeors(obs, bits[0], bits[5])
    bits[4] = find_aerosols(obs, bits[1], bits[0])
    return ClassificationResult(_bits_to_integer(bits),
                                obs.is_rain,
                                obs.is_clutter,
                                insect_prob,
                                liquid['bases'],
                                find_profiles_with_undetected_melting(bits))

<<<<<<< HEAD
    # TODO: Too complicated, maybe reference one?
def find_melting_layer(obs, smooth=True):
    """Finds melting layer from model temperature, ldr, and velocity.

    Melting layer is detected using linear depolarization ratio, *ldr*,
    Doppler velocity, *v*, and wet-bulb temperature, *Tw*.

    The algorithm is based on *ldr* having a clear Gaussian peak around
    the melting layer. This signature is caused by the growth of ice
    crystals into snowflakes that are much larger. In addition, when snow and
    ice melt, emerging heavy water droplets start to drop rapidly towards
    ground. Thus, there is also a similar positive peak in the
    first difference of *v*.

    The peak in *ldr* is the primary parameter we analyze. If
    *ldr* has a proper peak, and *v* < -1 m/s in the base, melting layer
    has been found. If *ldr* is missing we only analyze the behaviour
    of *v*, which is always present, to detect the melting layer.

    Model temperature is used to limit the melting layer search to a certain
    temperature range around 0 C. For ECMWF the range is -4..+3, and for
    the rest -8..+6.

    Notes:
        There might be some detection problems with strong updrafts of air.
        In these cases the absolute values for speed do not make sense (rain
        drops can even move upwards instead of down).

    Args:
        obs (_ClassData): Input data container.
        smooth (bool, optional): If True, apply a small
            Gaussian smoother to the melting layer. Default is True.

    Returns:
        ndarray: 2-D boolean array denoting the melting layer.

    """

    def _slice(arg1, arg2):
        out1, out2 = arg1[ind, temp_indices], arg2[ind, temp_indices]
        return out1, out2, ma.count(out1)

    def _basetop(dprof, pind):
        top1 = droplet.ind_top(dprof, pind, len(temp_indices), 10, 2)
        base1 = droplet.ind_base(dprof, pind, 10, 2)
        return top1, base1

    # TODO: Could be Unit test
    def _get_temp_indices():
        bottom_point = np.where(t_prof < (T0 - t_range[0]))[0][0]
        top_point = np.where(t_prof > (T0 + t_range[0]))[0]
        top_point = top_point[-1] if len(top_point) > 0 else 0
        return np.arange(bottom_point, top_point + 1)

    if 'ecmwf' in obs.model_type.lower():
        t_range = (-4, 3)
    else:
        t_range = (-8, 6)

    melting_layer = np.zeros(obs.tw.shape, dtype=bool)
    ldr_diff = np.diff(obs.ldr, axis=1).filled(0)
    v_diff = np.diff(obs.v, axis=1).filled(0)

    for ind, t_prof in enumerate(obs.tw):
        temp_indices = _get_temp_indices()
        ldr_prof, ldr_dprof, nldr = _slice(obs.ldr, ldr_diff)
        v_prof, v_dprof, nv = _slice(obs.v, v_diff)

        if nldr > 3 or nv > 3:
            ldr_p = np.argmax(ldr_prof)
            v_p = np.argmax(v_dprof)

            try:
                top, base = _basetop(ldr_dprof, ldr_p)
                conds = (ldr_prof[ldr_p] - ldr_prof[top] > 4,
                         ldr_prof[ldr_p] - ldr_prof[base] > 4,
                         ldr_prof[ldr_p] > -30,
                         v_prof[base] < -1)
                if all(conds):
                    melting_layer[ind, temp_indices[ldr_p]:temp_indices[top]+1] = True
            except:
                try:
                    top, base = _basetop(v_dprof, v_p)
                    diff = v_prof[top] - v_prof[base]
                    if diff > 0.5 and v_prof[base] < -2:
                        melting_layer[ind, temp_indices[v_p-1:v_p+2]] = True
                except:
                    continue
    if smooth:
        smoothed_layer = gaussian_filter(np.array(melting_layer, dtype=float), (2, 0.1))
        melting_layer = (smoothed_layer > 0.2).astype(bool)
    return melting_layer

    # TODO: Too complicated for unit testing
=======

>>>>>>> 5b00ea60
def find_freezing_region(obs, melting_layer):
    """Finds freezing region using the model temperature and melting layer.

    Every profile that contains melting layer, subzero region starts from
    the mean melting layer height. If there are (long) time windows where
    no melting layer is present, model temperature is used in the
    middle of the time window. Finally, the subzero altitudes are linearly
    interpolated for all profiles.

    Args:
        obs (_ClassData): Input data container.
        melting_layer (ndarray): 2-D boolean array denoting melting layer.

    Returns:
        ndarray: 2-D boolean array denoting the sub-zero region.

    Notes:
        It is not clear how model temperature and melting layer should be
        ideally combined to determine the sub-zero region.

    """
    is_freezing = np.zeros(obs.tw.shape, dtype=bool)
    n_time = obs.time.shape[0]
    t0_alt = find_t0_alt(obs.tw, obs.height)
    alt_array = np.tile(obs.height, (n_time, 1))
    melting_alts = ma.array(alt_array, mask=~melting_layer)
    mean_melting_alt = ma.median(melting_alts, axis=1)
    freezing_alt = ma.copy(mean_melting_alt)
    for ind in (0, -1):
        freezing_alt[ind] = mean_melting_alt[ind] or t0_alt[ind]
    win = utils.n_elements(obs.time, 240, 'time')  # 4h window
    mid_win = int(win/2)
    for n in range(n_time-win):
        if mean_melting_alt[n:n+win].mask.all():
            freezing_alt[n+mid_win] = t0_alt[n+mid_win]
    ind = ~freezing_alt.mask
    f = interp1d(obs.time[ind], freezing_alt[ind])
    for ii, alt in enumerate(f(obs.time)):
        is_freezing[ii, obs.height > alt] = True
    return is_freezing


# TODO: Reference unit-test, already unit test
def find_t0_alt(temperature, height):
    """ Interpolates altitudes where temperature goes below freezing.

    Args:
        temperature (ndarray): 2-D temperature (K).
        height (ndarray): 1-D altitude grid (m).

    Returns:
        ndarray: 1-D array denoting altitudes where the
            temperature drops below 0 deg C.

    """
    alt = np.array([])
    for prof in temperature:
        ind = np.where(prof < T0)[0][0]
        if ind == 0:
            alt = np.append(alt, height[0])
        else:
            x = prof[ind-1:ind+1]
            y = height[ind-1:ind+1]
            x, y = zip(*sorted(zip(x, y)))
            alt = np.append(alt, np.interp(T0, x, y))
    return alt


def find_insects(obs, melting_layer, liquid_layers, prob_lim=0.8):
    """Returns insect probability and boolean array of insect presence.

    Insects are classified by estimating heuristic probability
    of insects from various individual radar parameters and combining
    these probabilities. Insects typically yield small echo and spectral width
    but high linear depolarization ratio (ldr), and they are present in warm
    temperatures.

    The combination of echo, ldr and temperature is generally the best proxy
    for insects. If ldr is not available, we use other radar parameters.

    Insects are finally screened from liquid layers and melting layer - and
    above melting layer.

    Args:
        obs (_ClassData): Input data container.
        melting_layer (ndarray): 2D array denoting melting layer.
        liquid_layers (ndarray): 2D array denoting liquid layers.
        prob_lim (float, optional): Probability higher than
            this will lead to positive detection. Default is 0.8.

    Returns:
        2-element tuple containing

        - ndarray: 2-D probability of pixel containing insects.
        - ndarray: 2-D boolean flag of insects presence.

    """
    probabilities = _insect_probability(obs)
    insect_prob = _screen_insects(*probabilities, melting_layer, liquid_layers, obs)
    is_insects = insect_prob > prob_lim
    return is_insects, ma.masked_where(insect_prob == 0, insect_prob)

    # TODO: Too complicated for unit testing
def _insect_probability(obs):
    def _interpolate_lwp():
        ind = ma.where(obs.lwp)
        return np.interp(obs.time, obs.time[ind], obs.lwp[ind])

    def _get_smoothed_v():
        smoothed_v = gaussian_filter(obs.v, (5, 5))
        smoothed_v = ma.masked_where(obs.v.mask, smoothed_v)
        return smoothed_v

    def _get_probabilities():
        smooth_v = _get_smoothed_v()
        lwp_interp = _interpolate_lwp()
        fun = utils.array_to_probability
        return {
            'width': fun(obs.width, 1, 0.3, True),
            'z': fun(obs.z, -15, 8, True),
            'ldr': fun(obs.ldr, -20, 5),
            'temp_loose': fun(obs.tw, 268, 2),
            'temp_strict': fun(obs.tw, 274, 1),
            'v': fun(smooth_v, -2.5, 2),
            'lwp': utils.transpose(fun(lwp_interp, 150, 50, invert=True)),
            'v_sigma': fun(obs.v_sigma, 0.01, 0.1)
        }
    prob = _get_probabilities()
    prob_combined = prob['z'] * prob['temp_loose'] * prob['ldr']
    prob_no_ldr = prob['z'] * prob['temp_strict'] * prob['v'] * prob['width']
    if 'mira' in obs.radar_type.lower():
        prob_no_ldr *= prob['lwp']
    no_ldr = np.where(prob_combined == 0)
    prob_combined[no_ldr] = prob_no_ldr[no_ldr]
    return prob_combined, prob_no_ldr

    # TODO: Seems too hard to Unit test, only smaller pieces maybe
def _screen_insects(insect_prob, insect_prob_no_ldr, melting_layer, liquid_layers, obs):
    def _screen_liquid_layers():
        prob[liquid_layers == 1] = 0

    def _screen_above_melting():
        above_melting = utils.ffill(melting_layer)
        prob[above_melting == 1] = 0

    def _screen_above_liquid():
        above_liquid = utils.ffill(liquid_layers)
        prob[(above_liquid == 1) & (insect_prob_no_ldr > 0)] = 0

    def _screen_rainy_profiles():
        prob[obs.is_rain == 1, :] = 0

    prob = np.copy(insect_prob)
    _screen_liquid_layers()
    _screen_above_melting()
    _screen_above_liquid()
    _screen_rainy_profiles()
    return prob


    # TODO: Too complicated to be tested
def find_falling_hydrometeors(obs, is_liquid, is_insects):
    """Finds falling hydrometeors.

    Falling hydrometeors are radar signals that are
    a) not insects b) not clutter. Furthermore, falling hydrometeors
    are strong lidar pixels excluding liquid layers (thus these pixels
    are ice or rain). They are also weak radar signals in very cold
    temperatures.

    Args:
        obs (_ClassData): Container for observations.
        is_liquid (ndarray): 2-D boolean array of liquid droplets.
        is_insects (ndarray): 2-D boolean array of insects.

    Returns:
        ndarray: 2-D boolean array containing falling hydrometeors.

    """
    def _find_falling_from_radar():
        is_z = ~obs.z.mask
        no_clutter = ~obs.is_clutter
        no_insects = ~is_insects
        return is_z & no_clutter & no_insects

    def _find_falling_from_lidar():
        strong_beta_limit = 2e-6
        return (obs.beta.data > strong_beta_limit) & ~is_liquid

    def _find_cold_aerosols():
        """Lidar signals which are in colder than the
        threshold temperature and have gap below in the profile
        are probably ice."""
        temperature_limit = T0 - 15
        is_beta = ~obs.beta.mask
        region = utils.ffill(is_beta, 1) == 0
        return is_beta & (obs.tw < temperature_limit) & ~is_liquid & region

    def _fix_liquid_dominated_radar():
        """Radar signals inside liquid clouds are NOT ice if Z in cloud is
        increasing in height."""

        def _is_z_missing_above_liquid():
            if top == obs.z.shape[1] - 1:
                return False
            return obs.z.mask[n, top+1]

        def _is_z_increasing():
            z = obs.z[n, base+1:top].compressed()
            if len(z) > 1:
                return z[-1] > z[0]
            return False

        liquid_bases = atmos.find_cloud_bases(is_liquid)
        liquid_tops = atmos.find_cloud_tops(is_liquid)
        base_indices = np.where(liquid_bases)
        top_indices = np.where(liquid_tops)

        for n, base, _, top in zip(*base_indices, *top_indices):
            if _is_z_missing_above_liquid() and _is_z_increasing():
                falling_from_radar[n, base:top+1] = False

    falling_from_radar = _find_falling_from_radar()
    _fix_liquid_dominated_radar()
    falling_from_lidar = _find_falling_from_lidar()
    cold_aerosols = _find_cold_aerosols()
    return falling_from_radar | falling_from_lidar | cold_aerosols


def find_aerosols(obs, is_falling, is_liquid):
    """Estimates aerosols from lidar backscattering.

    Aerosols are lidar signals that are: a) not falling, b) not liquid droplets.

    Args:
        obs (_ClassData): Container for observations.
        is_falling (ndarray): 2-D boolean array of falling hydrometeors.
        is_liquid (ndarray): 2-D boolean array of liquid droplets.

    Returns:
        ndarray: 2-D boolean array containing aerosols.

    """
    is_beta = ~obs.beta.mask
    return is_beta & ~is_falling & ~is_liquid


def find_profiles_with_undetected_melting(bits):
    is_falling = bits[1] & ~bits[0]
    is_drizzle = is_falling & ~bits[2]
    drizzle_and_falling = is_falling.astype(int) + is_drizzle.astype(int)
    drizzle_and_falling[drizzle_and_falling == 0] = ma.masked
    transition = ma.diff(drizzle_and_falling, axis=1)
    is_transition = ma.any(transition, axis=1)
    is_melting_layer = ma.any(bits[3], axis=1)
    is_undetected_melting = is_transition & ~is_melting_layer
    is_undetected_melting[is_undetected_melting == 0] = ma.masked
    return is_undetected_melting.astype(int)


def _bits_to_integer(bits):
    """Creates array of integers from individual boolean arrays.

    Args:
        bits (list): List of bit fields (of similar sizes)
        to be saved in the resulting array of integers. bits[0]
        is saved as bit 0, bits[1] as bit 1, etc.

    Returns:
        ndarray: Array of integers containing the information
            of the individual boolean arrays.

    """
    int_array = np.zeros_like(bits[0], dtype=int)
    for n, bit in enumerate(bits):
        ind = np.where(bit)  # works also if bit is None
        int_array[ind] = utils.setbit(int_array[ind].astype(int), n)
    return int_array


class _ClassData:
    def __init__(self, radar, lidar, model, mwr):
        self.z = radar.data['Z'][:]
        self.ldr = radar.data['ldr'][:]
        self.v = radar.data['v'][:]
        self.width = radar.data['width'][:]
        self.v_sigma = radar.data['v_sigma'][:]
        self.tw = model.data['Tw'][:]
        self.beta = lidar.data['beta'][:]
        self.lwp = mwr.data['lwp'][:]
        self.time = radar.time
        self.height = radar.height
        self.model_type = model.type
        self.radar_type = radar.type
        self.is_rain = self._find_rain()
        self.is_clutter = self._find_clutter()

    def _find_rain(self, time_buffer=5):
        """Find profiles affected by rain.

        Rain is present in such profiles where the radar echo in
        the third range gate is > 0 dB. To make sure we do not include any
        rainy profiles, we also flag a few profiles before and after
        detections as raining.

        Args:
            time_buffer (int): Time in minutes.

        """
        is_rain = ma.array(self.z[:, 3] > 0, dtype=bool).filled(False)
        n_profiles = len(self.time)
        n_steps = utils.n_elements(self.time, time_buffer, 'time')
        for ind in np.where(is_rain)[0]:
            ind1 = max(0, ind - n_steps)
            ind2 = min(ind + n_steps, n_profiles)
            is_rain[ind1:ind2 + 1] = True
        return is_rain

    def _find_clutter(self, n_gates=10, v_lim=0.05):
        """Estimates clutter from doppler velocity.

        Args:
            n_gates (int, optional): Number of range gates from the ground
                where clutter is expected to be found. Default is 10.
            v_lim (float, optional): Velocity threshold. Smaller values are
                classified as clutter. Default is 0.05 (m/s).

        Returns:
            ndarray: 2-D boolean array denoting pixels contaminated by clutter.

        """
        is_clutter = np.zeros(self.v.shape, dtype=bool)
        tiny_velocity = (np.abs(self.v[:, :n_gates]) < v_lim).filled(False)
        is_clutter[:, :n_gates] = tiny_velocity * utils.transpose(~self.is_rain)
        return is_clutter


ClassificationResult = namedtuple('ClassificationResult', ['category_bits',
                                                           'is_rain',
                                                           'is_clutter',
                                                           'insect_prob',
                                                           'liquid_bases',
                                                           'is_undetected_melting'])<|MERGE_RESOLUTION|>--- conflicted
+++ resolved
@@ -12,7 +12,6 @@
 from cloudnetpy.categorize import melting
 
 
-    # TODO: test output, maybe inner also
 def fetch_quality(radar, lidar, classification, attenuations):
     """Returns Cloudnet quality bits.
 
@@ -45,7 +44,7 @@
     qbits = _bits_to_integer(bits)
     return {'quality_bits': qbits}
 
-    # TODO: test output, maybe inner also
+
 def classify_measurements(radar, lidar, model, mwr):
     """Classifies radar/lidar observations.
 
@@ -83,104 +82,7 @@
                                 liquid['bases'],
                                 find_profiles_with_undetected_melting(bits))
 
-<<<<<<< HEAD
-    # TODO: Too complicated, maybe reference one?
-def find_melting_layer(obs, smooth=True):
-    """Finds melting layer from model temperature, ldr, and velocity.
-
-    Melting layer is detected using linear depolarization ratio, *ldr*,
-    Doppler velocity, *v*, and wet-bulb temperature, *Tw*.
-
-    The algorithm is based on *ldr* having a clear Gaussian peak around
-    the melting layer. This signature is caused by the growth of ice
-    crystals into snowflakes that are much larger. In addition, when snow and
-    ice melt, emerging heavy water droplets start to drop rapidly towards
-    ground. Thus, there is also a similar positive peak in the
-    first difference of *v*.
-
-    The peak in *ldr* is the primary parameter we analyze. If
-    *ldr* has a proper peak, and *v* < -1 m/s in the base, melting layer
-    has been found. If *ldr* is missing we only analyze the behaviour
-    of *v*, which is always present, to detect the melting layer.
-
-    Model temperature is used to limit the melting layer search to a certain
-    temperature range around 0 C. For ECMWF the range is -4..+3, and for
-    the rest -8..+6.
-
-    Notes:
-        There might be some detection problems with strong updrafts of air.
-        In these cases the absolute values for speed do not make sense (rain
-        drops can even move upwards instead of down).
-
-    Args:
-        obs (_ClassData): Input data container.
-        smooth (bool, optional): If True, apply a small
-            Gaussian smoother to the melting layer. Default is True.
-
-    Returns:
-        ndarray: 2-D boolean array denoting the melting layer.
-
-    """
-
-    def _slice(arg1, arg2):
-        out1, out2 = arg1[ind, temp_indices], arg2[ind, temp_indices]
-        return out1, out2, ma.count(out1)
-
-    def _basetop(dprof, pind):
-        top1 = droplet.ind_top(dprof, pind, len(temp_indices), 10, 2)
-        base1 = droplet.ind_base(dprof, pind, 10, 2)
-        return top1, base1
-
-    # TODO: Could be Unit test
-    def _get_temp_indices():
-        bottom_point = np.where(t_prof < (T0 - t_range[0]))[0][0]
-        top_point = np.where(t_prof > (T0 + t_range[0]))[0]
-        top_point = top_point[-1] if len(top_point) > 0 else 0
-        return np.arange(bottom_point, top_point + 1)
-
-    if 'ecmwf' in obs.model_type.lower():
-        t_range = (-4, 3)
-    else:
-        t_range = (-8, 6)
-
-    melting_layer = np.zeros(obs.tw.shape, dtype=bool)
-    ldr_diff = np.diff(obs.ldr, axis=1).filled(0)
-    v_diff = np.diff(obs.v, axis=1).filled(0)
-
-    for ind, t_prof in enumerate(obs.tw):
-        temp_indices = _get_temp_indices()
-        ldr_prof, ldr_dprof, nldr = _slice(obs.ldr, ldr_diff)
-        v_prof, v_dprof, nv = _slice(obs.v, v_diff)
-
-        if nldr > 3 or nv > 3:
-            ldr_p = np.argmax(ldr_prof)
-            v_p = np.argmax(v_dprof)
-
-            try:
-                top, base = _basetop(ldr_dprof, ldr_p)
-                conds = (ldr_prof[ldr_p] - ldr_prof[top] > 4,
-                         ldr_prof[ldr_p] - ldr_prof[base] > 4,
-                         ldr_prof[ldr_p] > -30,
-                         v_prof[base] < -1)
-                if all(conds):
-                    melting_layer[ind, temp_indices[ldr_p]:temp_indices[top]+1] = True
-            except:
-                try:
-                    top, base = _basetop(v_dprof, v_p)
-                    diff = v_prof[top] - v_prof[base]
-                    if diff > 0.5 and v_prof[base] < -2:
-                        melting_layer[ind, temp_indices[v_p-1:v_p+2]] = True
-                except:
-                    continue
-    if smooth:
-        smoothed_layer = gaussian_filter(np.array(melting_layer, dtype=float), (2, 0.1))
-        melting_layer = (smoothed_layer > 0.2).astype(bool)
-    return melting_layer
-
-    # TODO: Too complicated for unit testing
-=======
-
->>>>>>> 5b00ea60
+
 def find_freezing_region(obs, melting_layer):
     """Finds freezing region using the model temperature and melting layer.
 
@@ -223,7 +125,6 @@
     return is_freezing
 
 
-# TODO: Reference unit-test, already unit test
 def find_t0_alt(temperature, height):
     """ Interpolates altitudes where temperature goes below freezing.
 
@@ -283,7 +184,7 @@
     is_insects = insect_prob > prob_lim
     return is_insects, ma.masked_where(insect_prob == 0, insect_prob)
 
-    # TODO: Too complicated for unit testing
+
 def _insect_probability(obs):
     def _interpolate_lwp():
         ind = ma.where(obs.lwp)
@@ -317,7 +218,7 @@
     prob_combined[no_ldr] = prob_no_ldr[no_ldr]
     return prob_combined, prob_no_ldr
 
-    # TODO: Seems too hard to Unit test, only smaller pieces maybe
+
 def _screen_insects(insect_prob, insect_prob_no_ldr, melting_layer, liquid_layers, obs):
     def _screen_liquid_layers():
         prob[liquid_layers == 1] = 0
@@ -341,7 +242,6 @@
     return prob
 
 
-    # TODO: Too complicated to be tested
 def find_falling_hydrometeors(obs, is_liquid, is_insects):
     """Finds falling hydrometeors.
 
