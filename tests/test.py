--- conflicted
+++ resolved
@@ -1,24 +1,11 @@
-<<<<<<< HEAD
-import sys, os
-sys.path.insert(0, os.path.split(os.path.dirname(os.path.abspath(__file__)))[0])
-import pytest
-=======
 import os
 import sys
 sys.path.append(os.path.split(os.getcwd())[0])
 import warnings
->>>>>>> 82c07ba0
 import glob
 from zipfile import ZipFile
 import pytest
 import requests
-<<<<<<< HEAD
-from tests.run_testcase_processing import *
-from tests.test_tools import remove_import_modules
-import warnings
-
-warnings.filterwarnings("ignore")
-=======
 from tests import run_testcase_processing as process
 
 warnings.filterwarnings("ignore")
@@ -26,7 +13,6 @@
 
 def _get_default_path():
     return f"{os.getcwd()}/source_data/"
->>>>>>> 82c07ba0
 
 
 def main():
@@ -55,14 +41,8 @@
 
     print(f"\n{22*'#'} Running all CloudnetPy tests {22*'#'}")
 
-<<<<<<< HEAD
-    c_path = os.path.split(os.path.dirname(os.path.abspath(__file__)))[0]
-    input_path = os.path.join(os.path.dirname(os.path.abspath(__file__)) + '/source_data/')
-    url = 'http://devcloudnet.fmi.fi/files/cloudnetpy_test_input_files.zip'
-=======
     c_path = f"{os.path.split(os.getcwd())[0]}/cloudnetpy/"
     input_path = _get_default_path()
->>>>>>> 82c07ba0
     _load_test_data()
 
     options = "--tb=line"
@@ -71,10 +51,6 @@
     print("\nTesting raw files:\n")
     test = pytest.main([options, f"{c_path}instruments/tests/raw_files_test.py"])
     _check_failures(test, "raw")
-<<<<<<< HEAD
-    remove_import_modules()
-=======
->>>>>>> 82c07ba0
 
     print("\nProcessing CloudnetPy calibrated files from raw files:\n")
     process.process_cloudnetpy_raw_files(site, input_path)
@@ -90,13 +66,8 @@
     test = pytest.main([options, f"{c_path}categorize/tests/categorize_file_test.py"])
     _check_failures(test, "category")
 
-<<<<<<< HEAD
-    print("\nProcessing CloudnetPy product files from categorize file")
-    process_cloudnetpy_products(input_path)
-=======
     print("\nProcessing CloudnetPy product files:\n")
     process.process_cloudnetpy_products(input_path)
->>>>>>> 82c07ba0
 
     print("\nTesting product files:\n")
     test = pytest.main([options, f"{c_path}products/tests/product_files_test.py"])
