from tests.utils import fill_log
# Test functions for metadata testing


<<<<<<< HEAD
def test_variable_keys(missing_variables):
    assert not missing_variables, \
        fill_log(f"Variables are missing", missing_variables)


def test_variable_units(variable):
    assert not variable.bad_units, \
        fill_log(f"Wrong variable units",variable.bad_units )


def test_variable_values(variable):
    assert not variable.bad_values, \
        fill_log(f"Variable values not withing the limits", variable.bad_values)


def test_attribute_keys(missing_global_attributes):
    assert not missing_global_attributes, \
        fill_log(f"Attributes are missing", missing_global_attributes)


def test_attribute_values(global_attribute):
    assert not global_attribute.bad_values, \
        fill_log(f"Attribute values not withing the limits", global_attribute.bad_values)
=======
def test_variables(missing_variables):
    assert not missing_variables


def test_global_attributes(missing_global_attributes):
    assert not missing_global_attributes


def test_variable_units(invalid_variable_units):
    assert not invalid_variable_units


def test_attribute_values(invalid_global_attribute_values):
    assert not invalid_global_attribute_values
>>>>>>> 0299a9ae
<|MERGE_RESOLUTION|>--- conflicted
+++ resolved
@@ -1,32 +1,6 @@
-from tests.utils import fill_log
 # Test functions for metadata testing
 
 
-<<<<<<< HEAD
-def test_variable_keys(missing_variables):
-    assert not missing_variables, \
-        fill_log(f"Variables are missing", missing_variables)
-
-
-def test_variable_units(variable):
-    assert not variable.bad_units, \
-        fill_log(f"Wrong variable units",variable.bad_units )
-
-
-def test_variable_values(variable):
-    assert not variable.bad_values, \
-        fill_log(f"Variable values not withing the limits", variable.bad_values)
-
-
-def test_attribute_keys(missing_global_attributes):
-    assert not missing_global_attributes, \
-        fill_log(f"Attributes are missing", missing_global_attributes)
-
-
-def test_attribute_values(global_attribute):
-    assert not global_attribute.bad_values, \
-        fill_log(f"Attribute values not withing the limits", global_attribute.bad_values)
-=======
 def test_variables(missing_variables):
     assert not missing_variables
 
@@ -40,5 +14,4 @@
 
 
 def test_attribute_values(invalid_global_attribute_values):
-    assert not invalid_global_attribute_values
->>>>>>> 0299a9ae
+    assert not invalid_global_attribute_values