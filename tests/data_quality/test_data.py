<<<<<<< HEAD
from tests.utils import fill_log
# Test functions for data testing


def test_variable_values(data):
    assert not data.bad_values, fill_log("Data not withing limits", data.bad_values)
=======
# Test functions for data quality testing


def test_min_max(out_of_limits_values):
    assert not out_of_limits_values


def test_invalid(invalid_values):
    assert not invalid_values


>>>>>>> 0299a9ae
<|MERGE_RESOLUTION|>--- conflicted
+++ resolved
@@ -1,20 +1,3 @@
-<<<<<<< HEAD
-from tests.utils import fill_log
-# Test functions for data testing
-
 
 def test_variable_values(data):
-    assert not data.bad_values, fill_log("Data not withing limits", data.bad_values)
-=======
-# Test functions for data quality testing
-
-
-def test_min_max(out_of_limits_values):
-    assert not out_of_limits_values
-
-
-def test_invalid(invalid_values):
-    assert not invalid_values
-
-
->>>>>>> 0299a9ae
+    assert not data.bad_values