import numpy as np
from numpy.testing import assert_array_equal
import cloudnetpy.categorize as ds
from cloudnetpy.categorize import datasource
import pytest


<<<<<<< HEAD
class FakeData(object):
    def __init__(self, arr):
        self.units = 'm'
        self.data = arr

    def __getitem__(self, item):
        return self.data


def test_km2m():
    var = FakeData(np.array([10, 20, 30, 40]))
    var.units = 'km'
    res = np.array([10000, 20000, 30000, 40000])
    cnet = ds.DataSource.km2m(var)
    assert_array_equal(res, cnet)


# Notice: assert equal even though types array items are different
def test_m2km():
    var = FakeData(np.asarray([10000, 20000, 30000, 40000], dtype=float))
    res = np.array([10, 20, 30, 40])
    cnet = ds.DataSource.m2km(var)
    assert_array_equal(res, cnet)


def test_init_altitude(nc_file):
=======
def test_init_altitude(nc_file, file_metadata):
>>>>>>> 6bcbb36b
    obj = datasource.DataSource(nc_file)
    assert obj.altitude == file_metadata['altitude_km'] * 1000


def test_getvar(nc_file, test_array):
    obj = datasource.DataSource(nc_file)
    assert_array_equal(obj.getvar('model_height'), test_array)


def test_getvar_missing(nc_file):
    obj = datasource.DataSource(nc_file)
    with pytest.raises(RuntimeError):
        obj.getvar('not_existing_variable')


def test_init_time(nc_file, test_array):
    obj = datasource.DataSource(nc_file)
    assert_array_equal(obj.time, test_array)


def test_close(nc_file):
    obj = datasource.DataSource(nc_file)
    assert obj.dataset.isopen() is True
    obj.close()
    assert obj.dataset.isopen() is False


def test_km2m(nc_file, test_array):
    obj = datasource.DataSource(nc_file)
    assert_array_equal(obj.km2m(obj.dataset.variables['range']), test_array * 1000)


def test_m2km(nc_file, test_array):
    obj = datasource.DataSource(nc_file)
    assert_array_equal(obj.m2km(obj.dataset.variables['height']), test_array / 1000)


<<<<<<< HEAD
def test_get_height_km():
    obj = FakeProfileDataSource(np.array([1000, 2000, 3000]), 'm')
    assert_array_equal(obj.height, [1000, 2000, 3000])
=======
def test_get_height_m(nc_file, test_array):
    obj = datasource.ProfileDataSource(nc_file)
    assert_array_equal(obj.height, test_array)
>>>>>>> 6bcbb36b
<|MERGE_RESOLUTION|>--- conflicted
+++ resolved
@@ -1,40 +1,10 @@
 import numpy as np
 from numpy.testing import assert_array_equal
-import cloudnetpy.categorize as ds
 from cloudnetpy.categorize import datasource
 import pytest
 
 
-<<<<<<< HEAD
-class FakeData(object):
-    def __init__(self, arr):
-        self.units = 'm'
-        self.data = arr
-
-    def __getitem__(self, item):
-        return self.data
-
-
-def test_km2m():
-    var = FakeData(np.array([10, 20, 30, 40]))
-    var.units = 'km'
-    res = np.array([10000, 20000, 30000, 40000])
-    cnet = ds.DataSource.km2m(var)
-    assert_array_equal(res, cnet)
-
-
-# Notice: assert equal even though types array items are different
-def test_m2km():
-    var = FakeData(np.asarray([10000, 20000, 30000, 40000], dtype=float))
-    res = np.array([10, 20, 30, 40])
-    cnet = ds.DataSource.m2km(var)
-    assert_array_equal(res, cnet)
-
-
-def test_init_altitude(nc_file):
-=======
 def test_init_altitude(nc_file, file_metadata):
->>>>>>> 6bcbb36b
     obj = datasource.DataSource(nc_file)
     assert obj.altitude == file_metadata['altitude_km'] * 1000
 
@@ -72,12 +42,6 @@
     assert_array_equal(obj.m2km(obj.dataset.variables['height']), test_array / 1000)
 
 
-<<<<<<< HEAD
-def test_get_height_km():
-    obj = FakeProfileDataSource(np.array([1000, 2000, 3000]), 'm')
-    assert_array_equal(obj.height, [1000, 2000, 3000])
-=======
 def test_get_height_m(nc_file, test_array):
     obj = datasource.ProfileDataSource(nc_file)
-    assert_array_equal(obj.height, test_array)
->>>>>>> 6bcbb36b
+    assert_array_equal(obj.height, test_array)